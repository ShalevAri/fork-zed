--- conflicted
+++ resolved
@@ -16,14 +16,10 @@
 use release_channel::ReleaseChannel;
 use remote::{
     ConnectionIdentifier, RemoteClient, RemoteConnectionOptions, RemotePlatform,
-<<<<<<< HEAD
     SshConnectionOptions,
-=======
-    SshConnectionOptions, SshPortForwardOption, WslConnectionOptions,
->>>>>>> ea473eea
 };
-use settings::Settings;
 pub use settings::SshConnection;
+use settings::{Settings, WslConnection};
 use theme::ThemeSettings;
 use ui::{
     ActiveTheme, Color, CommonAnimationExt, Context, Icon, IconName, IconSize, InteractiveElement,
@@ -33,14 +29,9 @@
 use workspace::{AppState, ModalView, Workspace};
 
 pub struct SshSettings {
-<<<<<<< HEAD
     pub ssh_connections: Vec<SshConnection>,
-=======
-    pub ssh_connections: Option<Vec<SshConnection>>,
-    pub wsl_connections: Option<Vec<WslConnection>>,
+    pub wsl_connections: Vec<WslConnection>,
     /// Whether to read ~/.ssh/config for ssh connection sources.
-    #[serde(default = "default_true")]
->>>>>>> ea473eea
     pub read_ssh_config: bool,
 }
 
@@ -50,7 +41,7 @@
     }
 
     pub fn wsl_connections(&self) -> impl Iterator<Item = WslConnection> + use<> {
-        self.wsl_connections.clone().into_iter().flatten()
+        self.wsl_connections.clone().into_iter()
     }
 
     pub fn fill_connection_options_from_settings(&self, options: &mut SshConnectionOptions) {
@@ -85,89 +76,52 @@
     }
 }
 
+#[derive(Clone, PartialEq)]
+pub enum Connection {
+    Ssh(SshConnection),
+    Wsl(WslConnection),
+}
+
+impl From<Connection> for RemoteConnectionOptions {
+    fn from(val: Connection) -> Self {
+        match val {
+            Connection::Ssh(conn) => RemoteConnectionOptions::Ssh(conn.into()),
+            Connection::Wsl(conn) => RemoteConnectionOptions::Wsl(conn.into()),
+        }
+    }
+}
+
+impl From<SshConnection> for Connection {
+    fn from(val: SshConnection) -> Self {
+        Connection::Ssh(val)
+    }
+}
+
+impl From<WslConnection> for Connection {
+    fn from(val: WslConnection) -> Self {
+        Connection::Wsl(val)
+    }
+}
+
 impl Settings for SshSettings {
     fn from_defaults(content: &settings::SettingsContent, _cx: &mut App) -> Self {
         let remote = &content.remote;
         Self {
             ssh_connections: remote.ssh_connections.clone().unwrap_or_default(),
+            wsl_connections: remote.wsl_connections.clone().unwrap_or_default(),
             read_ssh_config: remote.read_ssh_config.unwrap(),
         }
     }
-<<<<<<< HEAD
 
     fn refine(&mut self, content: &settings::SettingsContent, _cx: &mut App) {
         if let Some(ssh_connections) = content.remote.ssh_connections.clone() {
             self.ssh_connections.extend(ssh_connections)
         }
+        if let Some(wsl_connections) = content.remote.wsl_connections.clone() {
+            self.wsl_connections.extend(wsl_connections)
+        }
         self.read_ssh_config
             .merge_from(&content.remote.read_ssh_config);
-=======
-}
-
-#[derive(Clone, Default, Serialize, Deserialize, PartialEq, JsonSchema)]
-pub struct WslConnection {
-    pub distro_name: SharedString,
-    #[serde(default)]
-    pub user: Option<String>,
-    #[serde(default)]
-    pub projects: BTreeSet<SshProject>,
-}
-
-impl From<WslConnection> for WslConnectionOptions {
-    fn from(val: WslConnection) -> Self {
-        WslConnectionOptions {
-            distro_name: val.distro_name.into(),
-            user: val.user,
-        }
-    }
-}
-
-#[derive(Clone, Serialize, Deserialize, PartialEq, JsonSchema)]
-pub enum Connection {
-    Ssh(SshConnection),
-    Wsl(WslConnection),
-}
-
-impl From<Connection> for RemoteConnectionOptions {
-    fn from(val: Connection) -> Self {
-        match val {
-            Connection::Ssh(conn) => RemoteConnectionOptions::Ssh(conn.into()),
-            Connection::Wsl(conn) => RemoteConnectionOptions::Wsl(conn.into()),
-        }
-    }
-}
-
-impl From<SshConnection> for Connection {
-    fn from(val: SshConnection) -> Self {
-        Connection::Ssh(val)
-    }
-}
-
-impl From<WslConnection> for Connection {
-    fn from(val: WslConnection) -> Self {
-        Connection::Wsl(val)
-    }
-}
-
-#[derive(Clone, Default, Serialize, PartialEq, Eq, PartialOrd, Ord, Deserialize, JsonSchema)]
-pub struct SshProject {
-    pub paths: Vec<String>,
-}
-
-#[derive(Clone, Default, Serialize, Deserialize, JsonSchema, SettingsUi, SettingsKey)]
-#[settings_key(None)]
-pub struct RemoteSettingsContent {
-    pub ssh_connections: Option<Vec<SshConnection>>,
-    pub wsl_connections: Option<Vec<WslConnection>>,
-    pub read_ssh_config: Option<bool>,
-}
-
-impl Settings for SshSettings {
-    type FileContent = RemoteSettingsContent;
-
-    fn load(sources: SettingsSources<Self::FileContent>, _: &mut App) -> Result<Self> {
-        sources.json_merge()
->>>>>>> ea473eea
     }
 }
 
