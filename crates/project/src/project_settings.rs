--- conflicted
+++ resolved
@@ -41,15 +41,13 @@
     #[serde(default)]
     pub lsp: HashMap<LanguageServerName, LspSettings>,
 
-<<<<<<< HEAD
     /// Configuration for Debugger-related features
     #[serde(default)]
     pub dap: HashMap<DebugAdapterName, DapSettings>,
-=======
+
     /// Configuration for Diagnostics-related features.
     #[serde(default)]
     pub diagnostics: DiagnosticsSettings,
->>>>>>> 4871d3c9
 
     /// Configuration for Git-related features
     #[serde(default)]
