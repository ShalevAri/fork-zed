[package]
name = "util_macros"
version = "0.1.0"
edition.workspace = true
publish.workspace = true
license = "Apache-2.0"

[lints]
workspace = true

[lib]
path = "src/util_macros.rs"
proc-macro = true
doctest = false

[dependencies]
convert_case.workspace = true
quote.workspace = true
syn.workspace = true
<<<<<<< HEAD
workspace-hack.workspace = true
proc-macro2.workspace = true
=======
perf.workspace = true
workspace-hack.workspace = true

[features]
perf-enabled = []
>>>>>>> 46d19d8a
<|MERGE_RESOLUTION|>--- conflicted
+++ resolved
@@ -17,13 +17,9 @@
 convert_case.workspace = true
 quote.workspace = true
 syn.workspace = true
-<<<<<<< HEAD
-workspace-hack.workspace = true
+perf.workspace = true
 proc-macro2.workspace = true
-=======
-perf.workspace = true
 workspace-hack.workspace = true
 
 [features]
-perf-enabled = []
->>>>>>> 46d19d8a
+perf-enabled = []