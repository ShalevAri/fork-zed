--- conflicted
+++ resolved
@@ -320,15 +320,10 @@
                 // Check if we should process this hint for hover
                 let should_process_hint = match cached_hint.resolve_state {
                     ResolveState::CanResolve(_, _) => {
-<<<<<<< HEAD
-                        // For unresolved hints, spawn resolution
-                        if let Some(buffer_id) = hovered_inlay.position.buffer_id {
-=======
                         if let Some(buffer_id) = snapshot
                             .buffer_snapshot
-                            .buffer_id_for_anchor(previous_valid_anchor)
+                            .buffer_id_for_anchor(hovered_inlay.position)
                         {
->>>>>>> db949546
                             inlay_hint_cache.spawn_hint_resolve(
                                 buffer_id,
                                 excerpt_id,
@@ -428,9 +423,11 @@
                                             cx,
                                         );
                                         hover_updated = true;
-<<<<<<< HEAD
-                                    } else if let Some((_language_server_id, location)) =
+                                    }
+                                    if let Some((language_server_id, location)) =
                                         part.location.clone()
+                                        && secondary_held
+                                        && !editor.has_pending_nonempty_selection()
                                     {
                                         // When there's no tooltip but we have a location, perform a "Go to Definition" style operation
                                         let filename = location
@@ -600,27 +597,6 @@
                                                 cx,
                                             );
                                         }
-=======
-                                    }
-                                    if let Some((language_server_id, location)) =
-                                        hovered_hint_part.location
-                                        && secondary_held
-                                        && !editor.has_pending_nonempty_selection()
-                                    {
-                                        go_to_definition_updated = true;
-                                        show_link_definition(
-                                            shift_held,
-                                            editor,
-                                            TriggerPoint::InlayHint(
-                                                highlight,
-                                                location,
-                                                language_server_id,
-                                            ),
-                                            snapshot,
-                                            window,
-                                            cx,
-                                        );
->>>>>>> db949546
                                     }
 
                                     break;
