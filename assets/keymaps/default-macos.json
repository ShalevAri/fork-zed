--- conflicted
+++ resolved
@@ -717,7 +717,6 @@
     }
   },
   {
-<<<<<<< HEAD
     "context": "VariableList",
     "use_key_equivalents": true,
     "bindings": {
@@ -726,15 +725,6 @@
     }
   },
   {
-    "context": "GitPanel && !CommitEditor",
-    "use_key_equivalents": true,
-    "bindings": {
-      "escape": "git_panel::Close"
-    }
-  },
-  {
-=======
->>>>>>> 6f7f0f30
     "context": "GitPanel && ChangesList",
     "use_key_equivalents": true,
     "bindings": {
