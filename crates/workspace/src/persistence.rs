pub mod model;

use std::{
    path::{Path, PathBuf},
    sync::Arc,
};

use anyhow::{anyhow, bail, Context, Result};
use client::DevServerProjectId;
use collections::HashMap;
use db::{define_connection, query, sqlez::connection::Connection, sqlez_macros::sql};
use gpui::{point, size, Axis, Bounds, WindowBounds, WindowId};
use project::dap_store::{BreakpointKind, SerializedBreakpoint};

use language::{LanguageName, Toolchain};
use project::WorktreeId;
use remote::ssh_session::SshProjectId;
use sqlez::{
    bindable::{Bind, Column, StaticColumnCount},
    statement::{SqlType, Statement},
};

use ui::px;
use util::{maybe, ResultExt};
use uuid::Uuid;

use crate::WorkspaceId;

use model::{
    GroupId, LocalPaths, PaneId, SerializedItem, SerializedPane, SerializedPaneGroup,
    SerializedSshProject, SerializedWorkspace,
};

use self::model::{DockStructure, LocalPathsOrder, SerializedWorkspaceLocation};

#[derive(Copy, Clone, Debug, PartialEq)]
pub(crate) struct SerializedAxis(pub(crate) gpui::Axis);
impl sqlez::bindable::StaticColumnCount for SerializedAxis {}
impl sqlez::bindable::Bind for SerializedAxis {
    fn bind(
        &self,
        statement: &sqlez::statement::Statement,
        start_index: i32,
    ) -> anyhow::Result<i32> {
        match self.0 {
            gpui::Axis::Horizontal => "Horizontal",
            gpui::Axis::Vertical => "Vertical",
        }
        .bind(statement, start_index)
    }
}

impl sqlez::bindable::Column for SerializedAxis {
    fn column(
        statement: &mut sqlez::statement::Statement,
        start_index: i32,
    ) -> anyhow::Result<(Self, i32)> {
        String::column(statement, start_index).and_then(|(axis_text, next_index)| {
            Ok((
                match axis_text.as_str() {
                    "Horizontal" => Self(Axis::Horizontal),
                    "Vertical" => Self(Axis::Vertical),
                    _ => anyhow::bail!("Stored serialized item kind is incorrect"),
                },
                next_index,
            ))
        })
    }
}

#[derive(Copy, Clone, Debug, PartialEq, Default)]
pub(crate) struct SerializedWindowBounds(pub(crate) WindowBounds);

impl StaticColumnCount for SerializedWindowBounds {
    fn column_count() -> usize {
        5
    }
}

impl Bind for SerializedWindowBounds {
    fn bind(&self, statement: &Statement, start_index: i32) -> Result<i32> {
        match self.0 {
            WindowBounds::Windowed(bounds) => {
                let next_index = statement.bind(&"Windowed", start_index)?;
                statement.bind(
                    &(
                        SerializedPixels(bounds.origin.x),
                        SerializedPixels(bounds.origin.y),
                        SerializedPixels(bounds.size.width),
                        SerializedPixels(bounds.size.height),
                    ),
                    next_index,
                )
            }
            WindowBounds::Maximized(bounds) => {
                let next_index = statement.bind(&"Maximized", start_index)?;
                statement.bind(
                    &(
                        SerializedPixels(bounds.origin.x),
                        SerializedPixels(bounds.origin.y),
                        SerializedPixels(bounds.size.width),
                        SerializedPixels(bounds.size.height),
                    ),
                    next_index,
                )
            }
            WindowBounds::Fullscreen(bounds) => {
                let next_index = statement.bind(&"FullScreen", start_index)?;
                statement.bind(
                    &(
                        SerializedPixels(bounds.origin.x),
                        SerializedPixels(bounds.origin.y),
                        SerializedPixels(bounds.size.width),
                        SerializedPixels(bounds.size.height),
                    ),
                    next_index,
                )
            }
        }
    }
}

impl Column for SerializedWindowBounds {
    fn column(statement: &mut Statement, start_index: i32) -> Result<(Self, i32)> {
        let (window_state, next_index) = String::column(statement, start_index)?;
        let ((x, y, width, height), _): ((i32, i32, i32, i32), _) =
            Column::column(statement, next_index)?;
        let bounds = Bounds {
            origin: point(px(x as f32), px(y as f32)),
            size: size(px(width as f32), px(height as f32)),
        };

        let status = match window_state.as_str() {
            "Windowed" | "Fixed" => SerializedWindowBounds(WindowBounds::Windowed(bounds)),
            "Maximized" => SerializedWindowBounds(WindowBounds::Maximized(bounds)),
            "FullScreen" => SerializedWindowBounds(WindowBounds::Fullscreen(bounds)),
            _ => bail!("Window State did not have a valid string"),
        };

        Ok((status, next_index + 4))
    }
}

#[derive(Debug)]
pub struct Breakpoint {
    pub position: u32,
    pub kind: BreakpointKind,
}

/// This struct is used to implement traits on Vec<breakpoint>
#[derive(Debug)]
#[allow(dead_code)]
struct Breakpoints(Vec<Breakpoint>);

impl sqlez::bindable::StaticColumnCount for Breakpoint {
    fn column_count() -> usize {
        1 + BreakpointKind::column_count()
    }
}

impl sqlez::bindable::Bind for Breakpoint {
    fn bind(
        &self,
        statement: &sqlez::statement::Statement,
        start_index: i32,
    ) -> anyhow::Result<i32> {
        let next_index = statement.bind(&self.position, start_index)?;
        statement.bind(&self.kind, next_index)
    }
}

impl Column for Breakpoint {
    fn column(statement: &mut Statement, start_index: i32) -> Result<(Self, i32)> {
        let position = statement
            .column_int(start_index)
            .with_context(|| format!("Failed to read BreakPoint at index {start_index}"))?
            as u32;

        let (kind, next_index) = BreakpointKind::column(statement, start_index + 1)?;

        Ok((Breakpoint { position, kind }, next_index))
    }
}

impl Column for Breakpoints {
    fn column(statement: &mut Statement, start_index: i32) -> Result<(Self, i32)> {
        let mut breakpoints = Vec::new();
        let mut index = start_index;

        loop {
            match statement.column_type(index) {
                Ok(SqlType::Null) => break,
                _ => {
                    let position = statement
                        .column_int(index)
                        .with_context(|| format!("Failed to read BreakPoint at index {index}"))?
                        as u32;

                    let (kind, next_index) = BreakpointKind::column(statement, index + 1)?;

                    breakpoints.push(Breakpoint { position, kind });
                    index = next_index;
                }
            }
        }
        Ok((Breakpoints(breakpoints), index))
    }
}

#[derive(Clone, Debug, PartialEq)]
struct SerializedPixels(gpui::Pixels);
impl sqlez::bindable::StaticColumnCount for SerializedPixels {}

impl sqlez::bindable::Bind for SerializedPixels {
    fn bind(
        &self,
        statement: &sqlez::statement::Statement,
        start_index: i32,
    ) -> anyhow::Result<i32> {
        let this: i32 = self.0 .0 as i32;
        this.bind(statement, start_index)
    }
}

define_connection! {
    // Current schema shape using pseudo-rust syntax:
    //
    // workspaces(
    //   workspace_id: usize, // Primary key for workspaces
    //   local_paths: Bincode<Vec<PathBuf>>,
    //   local_paths_order: Bincode<Vec<usize>>,
    //   dock_visible: bool, // Deprecated
    //   dock_anchor: DockAnchor, // Deprecated
    //   dock_pane: Option<usize>, // Deprecated
    //   left_sidebar_open: boolean,
    //   timestamp: String, // UTC YYYY-MM-DD HH:MM:SS
    //   window_state: String, // WindowBounds Discriminant
    //   window_x: Option<f32>, // WindowBounds::Fixed RectF x
    //   window_y: Option<f32>, // WindowBounds::Fixed RectF y
    //   window_width: Option<f32>, // WindowBounds::Fixed RectF width
    //   window_height: Option<f32>, // WindowBounds::Fixed RectF height
    //   display: Option<Uuid>, // Display id
    //   fullscreen: Option<bool>, // Is the window fullscreen?
    //   centered_layout: Option<bool>, // Is the Centered Layout mode activated?
    //   session_id: Option<String>, // Session id
    //   window_id: Option<u64>, // Window Id
    // )
    //
    // pane_groups(
    //   group_id: usize, // Primary key for pane_groups
    //   workspace_id: usize, // References workspaces table
    //   parent_group_id: Option<usize>, // None indicates that this is the root node
    //   position: Optiopn<usize>, // None indicates that this is the root node
    //   axis: Option<Axis>, // 'Vertical', 'Horizontal'
    //   flexes: Option<Vec<f32>>, // A JSON array of floats
    // )
    //
    // panes(
    //     pane_id: usize, // Primary key for panes
    //     workspace_id: usize, // References workspaces table
    //     active: bool,
    // )
    //
    // center_panes(
    //     pane_id: usize, // Primary key for center_panes
    //     parent_group_id: Option<usize>, // References pane_groups. If none, this is the root
    //     position: Option<usize>, // None indicates this is the root
    // )
    //
    // CREATE TABLE items(
    //     item_id: usize, // This is the item's view id, so this is not unique
    //     workspace_id: usize, // References workspaces table
    //     pane_id: usize, // References panes table
    //     kind: String, // Indicates which view this connects to. This is the key in the item_deserializers global
    //     position: usize, // Position of the item in the parent pane. This is equivalent to panes' position column
    //     active: bool, // Indicates if this item is the active one in the pane
    //     preview: bool // Indicates if this item is a preview item
    // )
    //
    // CREATE TABLE breakpoints(
    //      workspace_id: usize Foreign Key, // References workspace table
    //      worktree_path: PathBuf, // Path of worktree that this breakpoint belong's too. Used to determine the absolute path of a breakpoint
    //      relative_path: PathBuf, // References the file that the breakpoints belong too
    //      breakpoint_location: Vec<u32>, // A list of the locations of breakpoints
    //      kind: int, // The kind of breakpoint (standard, log)
    //      log_message: String, // log message for log breakpoints, otherwise it's Null
    // )
    pub static ref DB: WorkspaceDb<()> =
    &[
        sql!(
        CREATE TABLE workspaces(
            workspace_id INTEGER PRIMARY KEY,
            workspace_location BLOB UNIQUE,
            dock_visible INTEGER, // Deprecated. Preserving so users can downgrade Zed.
            dock_anchor TEXT, // Deprecated. Preserving so users can downgrade Zed.
            dock_pane INTEGER, // Deprecated.  Preserving so users can downgrade Zed.
            left_sidebar_open INTEGER, // Boolean
            timestamp TEXT DEFAULT CURRENT_TIMESTAMP NOT NULL,
            FOREIGN KEY(dock_pane) REFERENCES panes(pane_id)
        ) STRICT;

        CREATE TABLE pane_groups(
            group_id INTEGER PRIMARY KEY,
            workspace_id INTEGER NOT NULL,
            parent_group_id INTEGER, // NULL indicates that this is a root node
            position INTEGER, // NULL indicates that this is a root node
            axis TEXT NOT NULL, // Enum: 'Vertical' / 'Horizontal'
            FOREIGN KEY(workspace_id) REFERENCES workspaces(workspace_id)
            ON DELETE CASCADE
            ON UPDATE CASCADE,
            FOREIGN KEY(parent_group_id) REFERENCES pane_groups(group_id) ON DELETE CASCADE
        ) STRICT;

        CREATE TABLE panes(
            pane_id INTEGER PRIMARY KEY,
            workspace_id INTEGER NOT NULL,
            active INTEGER NOT NULL, // Boolean
            FOREIGN KEY(workspace_id) REFERENCES workspaces(workspace_id)
            ON DELETE CASCADE
            ON UPDATE CASCADE
        ) STRICT;

        CREATE TABLE center_panes(
            pane_id INTEGER PRIMARY KEY,
            parent_group_id INTEGER, // NULL means that this is a root pane
            position INTEGER, // NULL means that this is a root pane
            FOREIGN KEY(pane_id) REFERENCES panes(pane_id)
            ON DELETE CASCADE,
            FOREIGN KEY(parent_group_id) REFERENCES pane_groups(group_id) ON DELETE CASCADE
        ) STRICT;

        CREATE TABLE items(
            item_id INTEGER NOT NULL, // This is the item's view id, so this is not unique
            workspace_id INTEGER NOT NULL,
            pane_id INTEGER NOT NULL,
            kind TEXT NOT NULL,
            position INTEGER NOT NULL,
            active INTEGER NOT NULL,
            FOREIGN KEY(workspace_id) REFERENCES workspaces(workspace_id)
            ON DELETE CASCADE
            ON UPDATE CASCADE,
            FOREIGN KEY(pane_id) REFERENCES panes(pane_id)
            ON DELETE CASCADE,
            PRIMARY KEY(item_id, workspace_id)
        ) STRICT;
    ),
    sql!(
        ALTER TABLE workspaces ADD COLUMN window_state TEXT;
        ALTER TABLE workspaces ADD COLUMN window_x REAL;
        ALTER TABLE workspaces ADD COLUMN window_y REAL;
        ALTER TABLE workspaces ADD COLUMN window_width REAL;
        ALTER TABLE workspaces ADD COLUMN window_height REAL;
        ALTER TABLE workspaces ADD COLUMN display BLOB;
    ),
    // Drop foreign key constraint from workspaces.dock_pane to panes table.
    sql!(
        CREATE TABLE workspaces_2(
            workspace_id INTEGER PRIMARY KEY,
            workspace_location BLOB UNIQUE,
            dock_visible INTEGER, // Deprecated. Preserving so users can downgrade Zed.
            dock_anchor TEXT, // Deprecated. Preserving so users can downgrade Zed.
            dock_pane INTEGER, // Deprecated.  Preserving so users can downgrade Zed.
            left_sidebar_open INTEGER, // Boolean
            timestamp TEXT DEFAULT CURRENT_TIMESTAMP NOT NULL,
            window_state TEXT,
            window_x REAL,
            window_y REAL,
            window_width REAL,
            window_height REAL,
            display BLOB
        ) STRICT;
        INSERT INTO workspaces_2 SELECT * FROM workspaces;
        DROP TABLE workspaces;
        ALTER TABLE workspaces_2 RENAME TO workspaces;
    ),
    // Add panels related information
    sql!(
        ALTER TABLE workspaces ADD COLUMN left_dock_visible INTEGER; //bool
        ALTER TABLE workspaces ADD COLUMN left_dock_active_panel TEXT;
        ALTER TABLE workspaces ADD COLUMN right_dock_visible INTEGER; //bool
        ALTER TABLE workspaces ADD COLUMN right_dock_active_panel TEXT;
        ALTER TABLE workspaces ADD COLUMN bottom_dock_visible INTEGER; //bool
        ALTER TABLE workspaces ADD COLUMN bottom_dock_active_panel TEXT;
    ),
    // Add panel zoom persistence
    sql!(
        ALTER TABLE workspaces ADD COLUMN left_dock_zoom INTEGER; //bool
        ALTER TABLE workspaces ADD COLUMN right_dock_zoom INTEGER; //bool
        ALTER TABLE workspaces ADD COLUMN bottom_dock_zoom INTEGER; //bool
    ),
    // Add pane group flex data
    sql!(
        ALTER TABLE pane_groups ADD COLUMN flexes TEXT;
    ),
    // Add fullscreen field to workspace
    // Deprecated, `WindowBounds` holds the fullscreen state now.
    // Preserving so users can downgrade Zed.
    sql!(
        ALTER TABLE workspaces ADD COLUMN fullscreen INTEGER; //bool
    ),
    // Add preview field to items
    sql!(
        ALTER TABLE items ADD COLUMN preview INTEGER; //bool
    ),
    // Add centered_layout field to workspace
    sql!(
        ALTER TABLE workspaces ADD COLUMN centered_layout INTEGER; //bool
    ),
    sql!(
        CREATE TABLE remote_projects (
            remote_project_id INTEGER NOT NULL UNIQUE,
            path TEXT,
            dev_server_name TEXT
        );
        ALTER TABLE workspaces ADD COLUMN remote_project_id INTEGER;
        ALTER TABLE workspaces RENAME COLUMN workspace_location TO local_paths;
    ),
    sql!(
        DROP TABLE remote_projects;
        CREATE TABLE dev_server_projects (
            id INTEGER NOT NULL UNIQUE,
            path TEXT,
            dev_server_name TEXT
        );
        ALTER TABLE workspaces DROP COLUMN remote_project_id;
        ALTER TABLE workspaces ADD COLUMN dev_server_project_id INTEGER;
    ),
    sql!(
        ALTER TABLE workspaces ADD COLUMN local_paths_order BLOB;
    ),
    sql!(
        ALTER TABLE workspaces ADD COLUMN session_id TEXT DEFAULT NULL;
    ),
    sql!(
        ALTER TABLE workspaces ADD COLUMN window_id INTEGER DEFAULT NULL;
    ),
    sql!(
        ALTER TABLE panes ADD COLUMN pinned_count INTEGER DEFAULT 0;
    ),
    sql!(
        CREATE TABLE ssh_projects (
            id INTEGER PRIMARY KEY,
            host TEXT NOT NULL,
            port INTEGER,
            path TEXT NOT NULL,
            user TEXT
        );
        ALTER TABLE workspaces ADD COLUMN ssh_project_id INTEGER REFERENCES ssh_projects(id) ON DELETE CASCADE;
    ),
    sql!(
        ALTER TABLE ssh_projects RENAME COLUMN path TO paths;
    ),
<<<<<<< HEAD
    sql!(CREATE TABLE breakpoints (
            workspace_id INTEGER NOT NULL,
            worktree_path BLOB NOT NULL,
            relative_path BLOB NOT NULL,
            breakpoint_location INTEGER NOT NULL,
            kind INTEGER NOT NULL,
            log_message TEXT,
            FOREIGN KEY(workspace_id) REFERENCES workspaces(workspace_id)
            ON DELETE CASCADE
            ON UPDATE CASCADE
        ) STRICT;
=======
    sql!(
        CREATE TABLE toolchains (
            workspace_id INTEGER,
            worktree_id INTEGER,
            language_name TEXT NOT NULL,
            name TEXT NOT NULL,
            path TEXT NOT NULL,
            PRIMARY KEY (workspace_id, worktree_id, language_name)
        );
>>>>>>> 7ce131aa
    ),
    ];
}

impl WorkspaceDb {
    /// Returns a serialized workspace for the given worktree_roots. If the passed array
    /// is empty, the most recent workspace is returned instead. If no workspace for the
    /// passed roots is stored, returns none.
    pub(crate) fn workspace_for_roots<P: AsRef<Path>>(
        &self,
        worktree_roots: &[P],
    ) -> Option<SerializedWorkspace> {
        // paths are sorted before db interactions to ensure that the order of the paths
        // doesn't affect the workspace selection for existing workspaces
        let local_paths = LocalPaths::new(worktree_roots);

        // Note that we re-assign the workspace_id here in case it's empty
        // and we've grabbed the most recent workspace
        let (
            workspace_id,
            local_paths,
            local_paths_order,
            window_bounds,
            display,
            centered_layout,
            docks,
            window_id,
        ): (
            WorkspaceId,
            Option<LocalPaths>,
            Option<LocalPathsOrder>,
            Option<SerializedWindowBounds>,
            Option<Uuid>,
            Option<bool>,
            DockStructure,
            Option<u64>,
        ) = self
            .select_row_bound(sql! {
                SELECT
                    workspace_id,
                    local_paths,
                    local_paths_order,
                    window_state,
                    window_x,
                    window_y,
                    window_width,
                    window_height,
                    display,
                    centered_layout,
                    left_dock_visible,
                    left_dock_active_panel,
                    left_dock_zoom,
                    right_dock_visible,
                    right_dock_active_panel,
                    right_dock_zoom,
                    bottom_dock_visible,
                    bottom_dock_active_panel,
                    bottom_dock_zoom,
                    window_id
                FROM workspaces
                WHERE local_paths = ?
            })
            .and_then(|mut prepared_statement| (prepared_statement)(&local_paths))
            .context("No workspaces found")
            .warn_on_err()
            .flatten()?;

        let breakpoints: Result<Vec<(PathBuf, PathBuf, Breakpoint)>> = self
            .select_bound(sql! {
                SELECT worktree_path, relative_path, breakpoint_location, kind, log_message
                FROM breakpoints
                WHERE workspace_id = ?
            })
            .and_then(|mut prepared_statement| (prepared_statement)(workspace_id));

        let serialized_breakpoints: HashMap<Arc<Path>, Vec<SerializedBreakpoint>> =
            match breakpoints {
                Ok(bp) => {
                    if bp.is_empty() {
                        log::error!("Breakpoints are empty after querying database for them");
                    }

                    let mut map: HashMap<Arc<Path>, Vec<SerializedBreakpoint>> = Default::default();

                    for (worktree_path, file_path, breakpoint) in bp {
                        map.entry(Arc::from(worktree_path.as_path()))
                            .or_default()
                            .push(SerializedBreakpoint {
                                position: breakpoint.position,
                                path: Arc::from(file_path.as_path()),
                                kind: breakpoint.kind,
                            });
                    }

                    map
                }
                Err(msg) => {
                    log::error!("Breakpoints query failed with msg: {msg}");
                    Default::default()
                }
            };

        let local_paths = local_paths?;
        let location = match local_paths_order {
            Some(order) => SerializedWorkspaceLocation::Local(local_paths, order),
            None => {
                let order = LocalPathsOrder::default_for_paths(&local_paths);
                SerializedWorkspaceLocation::Local(local_paths, order)
            }
        };

        Some(SerializedWorkspace {
            id: workspace_id,
            location,
            center_group: self
                .get_center_pane_group(workspace_id)
                .context("Getting center group")
                .log_err()?,
            window_bounds,
            centered_layout: centered_layout.unwrap_or(false),
            display,
            docks,
            session_id: None,
            breakpoints: serialized_breakpoints,
            window_id,
        })
    }

    pub(crate) fn workspace_for_ssh_project(
        &self,
        ssh_project: &SerializedSshProject,
    ) -> Option<SerializedWorkspace> {
        let (workspace_id, window_bounds, display, centered_layout, docks, window_id): (
            WorkspaceId,
            Option<SerializedWindowBounds>,
            Option<Uuid>,
            Option<bool>,
            DockStructure,
            Option<u64>,
        ) = self
            .select_row_bound(sql! {
                SELECT
                    workspace_id,
                    window_state,
                    window_x,
                    window_y,
                    window_width,
                    window_height,
                    display,
                    centered_layout,
                    left_dock_visible,
                    left_dock_active_panel,
                    left_dock_zoom,
                    right_dock_visible,
                    right_dock_active_panel,
                    right_dock_zoom,
                    bottom_dock_visible,
                    bottom_dock_active_panel,
                    bottom_dock_zoom,
                    window_id
                FROM workspaces
                WHERE ssh_project_id = ?
            })
            .and_then(|mut prepared_statement| (prepared_statement)(ssh_project.id.0))
            .context("No workspaces found")
            .warn_on_err()
            .flatten()?;

        Some(SerializedWorkspace {
            id: workspace_id,
            location: SerializedWorkspaceLocation::Ssh(ssh_project.clone()),
            center_group: self
                .get_center_pane_group(workspace_id)
                .context("Getting center group")
                .log_err()?,
            window_bounds,
            centered_layout: centered_layout.unwrap_or(false),
            display,
            docks,
            session_id: None,
            window_id,
            breakpoints: Default::default(),
        })
    }

    /// Saves a workspace using the worktree roots. Will garbage collect any workspaces
    /// that used this workspace previously
    pub(crate) async fn save_workspace(&self, workspace: SerializedWorkspace) {
        self.write(move |conn| {
            conn.with_savepoint("update_worktrees", || {
                // Clear out panes, pane_groups, and breakpoints
                conn.exec_bound(sql!(
                    DELETE FROM pane_groups WHERE workspace_id = ?1;
                    DELETE FROM panes WHERE workspace_id = ?1;))?(workspace.id)
                .context("Clearing old panes")?;

                // Clear out breakpoints associated with this workspace
                match conn.exec_bound(sql!(
                    DELETE FROM breakpoints
                    WHERE workspace_id = ?1;))?(workspace.id,) {
                    Err(err) => {
                        log::error!("Breakpoints failed to clear with error: {err}");
                    }
                    Ok(_) => {}
                }

                for (worktree_path, serialized_breakpoints) in workspace.breakpoints {
                    for serialized_breakpoint in serialized_breakpoints {
                        let relative_path = serialized_breakpoint.path;

                        match conn.exec_bound(sql!(
                            INSERT INTO breakpoints (workspace_id, relative_path, worktree_path, breakpoint_location, kind, log_message)
                            VALUES (?1, ?2, ?3, ?4, ?5, ?6);))?
                            ((
                            workspace.id,
                            relative_path,
                            worktree_path.clone(),
                            Breakpoint { position: serialized_breakpoint.position, kind: serialized_breakpoint.kind},
                        )) {
                            Err(err) => {
                                log::error!("{err}");
                                continue;
                            }
                            Ok(_) => {}
                        }
                    }
                }


                match workspace.location {
                    SerializedWorkspaceLocation::Local(local_paths, local_paths_order) => {
                        conn.exec_bound(sql!(
                            DELETE FROM toolchains WHERE workspace_id = ?1;
                            DELETE FROM workspaces WHERE local_paths = ? AND workspace_id != ?
                        ))?((&local_paths, workspace.id))
                        .context("clearing out old locations")?;

                        // Upsert
                        let query = sql!(
                            INSERT INTO workspaces(
                                workspace_id,
                                local_paths,
                                local_paths_order,
                                left_dock_visible,
                                left_dock_active_panel,
                                left_dock_zoom,
                                right_dock_visible,
                                right_dock_active_panel,
                                right_dock_zoom,
                                bottom_dock_visible,
                                bottom_dock_active_panel,
                                bottom_dock_zoom,
                                session_id,
                                window_id,
                                timestamp
                            )
                            VALUES (?1, ?2, ?3, ?4, ?5, ?6, ?7, ?8, ?9, ?10, ?11, ?12, ?13, ?14, CURRENT_TIMESTAMP)
                            ON CONFLICT DO
                            UPDATE SET
                                local_paths = ?2,
                                local_paths_order = ?3,
                                left_dock_visible = ?4,
                                left_dock_active_panel = ?5,
                                left_dock_zoom = ?6,
                                right_dock_visible = ?7,
                                right_dock_active_panel = ?8,
                                right_dock_zoom = ?9,
                                bottom_dock_visible = ?10,
                                bottom_dock_active_panel = ?11,
                                bottom_dock_zoom = ?12,
                                session_id = ?13,
                                window_id = ?14,
                                timestamp = CURRENT_TIMESTAMP
                        );
                        let mut prepared_query = conn.exec_bound(query)?;
                        let args = (workspace.id, &local_paths, &local_paths_order, workspace.docks, workspace.session_id, workspace.window_id);

                        prepared_query(args).context("Updating workspace")?;
                    }
                    SerializedWorkspaceLocation::Ssh(ssh_project) => {
                        conn.exec_bound(sql!(
                            DELETE FROM toolchains WHERE workspace_id = ?1;
                            DELETE FROM workspaces WHERE ssh_project_id = ? AND workspace_id != ?
                        ))?((ssh_project.id.0, workspace.id))
                        .context("clearing out old locations")?;

                        // Upsert
                        conn.exec_bound(sql!(
                            INSERT INTO workspaces(
                                workspace_id,
                                ssh_project_id,
                                left_dock_visible,
                                left_dock_active_panel,
                                left_dock_zoom,
                                right_dock_visible,
                                right_dock_active_panel,
                                right_dock_zoom,
                                bottom_dock_visible,
                                bottom_dock_active_panel,
                                bottom_dock_zoom,
                                session_id,
                                window_id,
                                timestamp
                            )
                            VALUES (?1, ?2, ?3, ?4, ?5, ?6, ?7, ?8, ?9, ?10, ?11, ?12, ?13, CURRENT_TIMESTAMP)
                            ON CONFLICT DO
                            UPDATE SET
                                ssh_project_id = ?2,
                                left_dock_visible = ?3,
                                left_dock_active_panel = ?4,
                                left_dock_zoom = ?5,
                                right_dock_visible = ?6,
                                right_dock_active_panel = ?7,
                                right_dock_zoom = ?8,
                                bottom_dock_visible = ?9,
                                bottom_dock_active_panel = ?10,
                                bottom_dock_zoom = ?11,
                                session_id = ?12,
                                window_id = ?13,
                                timestamp = CURRENT_TIMESTAMP
                        ))?((
                            workspace.id,
                            ssh_project.id.0,
                            workspace.docks,
                            workspace.session_id,
                            workspace.window_id
                        ))
                        .context("Updating workspace")?;
                    }
                }

                // Save center pane group
                Self::save_pane_group(conn, workspace.id, &workspace.center_group, None)
                    .context("save pane group in save workspace")?;

                Ok(())
            })
            .log_err();
        })
        .await;
    }

    pub(crate) async fn get_or_create_ssh_project(
        &self,
        host: String,
        port: Option<u16>,
        paths: Vec<String>,
        user: Option<String>,
    ) -> Result<SerializedSshProject> {
        let paths = serde_json::to_string(&paths)?;
        if let Some(project) = self
            .get_ssh_project(host.clone(), port, paths.clone(), user.clone())
            .await?
        {
            Ok(project)
        } else {
            self.insert_ssh_project(host, port, paths, user)
                .await?
                .ok_or_else(|| anyhow!("failed to insert ssh project"))
        }
    }

    query! {
        async fn get_ssh_project(host: String, port: Option<u16>, paths: String, user: Option<String>) -> Result<Option<SerializedSshProject>> {
            SELECT id, host, port, paths, user
            FROM ssh_projects
            WHERE host IS ? AND port IS ? AND paths IS ? AND user IS ?
            LIMIT 1
        }
    }

    query! {
        async fn insert_ssh_project(host: String, port: Option<u16>, paths: String, user: Option<String>) -> Result<Option<SerializedSshProject>> {
            INSERT INTO ssh_projects(
                host,
                port,
                paths,
                user
            ) VALUES (?1, ?2, ?3, ?4)
            RETURNING id, host, port, paths, user
        }
    }

    query! {
        pub async fn next_id() -> Result<WorkspaceId> {
            INSERT INTO workspaces DEFAULT VALUES RETURNING workspace_id
        }
    }

    query! {
        fn recent_workspaces() -> Result<Vec<(WorkspaceId, LocalPaths, LocalPathsOrder, Option<u64>)>> {
            SELECT workspace_id, local_paths, local_paths_order, ssh_project_id
            FROM workspaces
            WHERE local_paths IS NOT NULL
                OR ssh_project_id IS NOT NULL
            ORDER BY timestamp DESC
        }
    }

    query! {
        fn session_workspaces(session_id: String) -> Result<Vec<(LocalPaths, LocalPathsOrder, Option<u64>, Option<u64>)>> {
            SELECT local_paths, local_paths_order, window_id, ssh_project_id
            FROM workspaces
            WHERE session_id = ?1 AND dev_server_project_id IS NULL
            ORDER BY timestamp DESC
        }
    }

    // TODO: Fix this query
    // query! {
    //     pub fn all_breakpoints(id: WorkspaceId) -> Result<Vec<(String, Vec<Breakpoint>)>> {
    //         SELECT local_path, GROUP_CONCAT(breakpoint_location) as breakpoint_locations
    //         FROM breakpoints
    //         WHERE workspace_id = ?
    //         GROUP BY local_path;
    //     }
    // }

    query! {
        pub fn breakpoints_for_file(id: WorkspaceId, file_path: &Path) -> Result<Vec<Breakpoint>> {
            SELECT breakpoint_location
            FROM breakpoints
            WHERE workspace_id = ?1 AND file_path = ?2
        }
    }

    query! {
        pub fn clear_breakpoints(id: WorkspaceId, file_path: &Path) -> Result<()> {
            DELETE FROM breakpoints
            WHERE workspace_id = ?1 AND file_path = ?2
        }
    }

    query! {
        pub fn insert_breakpoint(id: WorkspaceId, file_path: &Path, breakpoint_location: Breakpoint) -> Result<()> {
            INSERT INTO breakpoints (workspace_id, file_path, breakpoint_location) VALUES (?1, ?2, ?3)
        }
    }

    query! {
        fn ssh_projects() -> Result<Vec<SerializedSshProject>> {
            SELECT id, host, port, paths, user
            FROM ssh_projects
        }
    }

    query! {
        fn ssh_project(id: u64) -> Result<SerializedSshProject> {
            SELECT id, host, port, paths, user
            FROM ssh_projects
            WHERE id = ?
        }
    }

    pub(crate) fn last_window(
        &self,
    ) -> anyhow::Result<(Option<Uuid>, Option<SerializedWindowBounds>)> {
        let mut prepared_query =
            self.select::<(Option<Uuid>, Option<SerializedWindowBounds>)>(sql!(
                SELECT
                display,
                window_state, window_x, window_y, window_width, window_height
                FROM workspaces
                WHERE local_paths
                IS NOT NULL
                ORDER BY timestamp DESC
                LIMIT 1
            ))?;
        let result = prepared_query()?;
        Ok(result.into_iter().next().unwrap_or((None, None)))
    }

    query! {
        pub async fn delete_workspace_by_id(id: WorkspaceId) -> Result<()> {
            DELETE FROM toolchains WHERE workspace_id = ?1;
            DELETE FROM workspaces
            WHERE workspace_id IS ?
        }
    }

    pub async fn delete_workspace_by_dev_server_project_id(
        &self,
        id: DevServerProjectId,
    ) -> Result<()> {
        self.write(move |conn| {
            conn.exec_bound(sql!(
                DELETE FROM dev_server_projects WHERE id = ?
            ))?(id.0)?;
            conn.exec_bound(sql!(
                DELETE FROM toolchains WHERE workspace_id = ?1;
                DELETE FROM workspaces
                WHERE dev_server_project_id IS ?
            ))?(id.0)
        })
        .await
    }

    // Returns the recent locations which are still valid on disk and deletes ones which no longer
    // exist.
    pub async fn recent_workspaces_on_disk(
        &self,
    ) -> Result<Vec<(WorkspaceId, SerializedWorkspaceLocation)>> {
        let mut result = Vec::new();
        let mut delete_tasks = Vec::new();
        let ssh_projects = self.ssh_projects()?;

        for (id, location, order, ssh_project_id) in self.recent_workspaces()? {
            if let Some(ssh_project_id) = ssh_project_id.map(SshProjectId) {
                if let Some(ssh_project) = ssh_projects.iter().find(|rp| rp.id == ssh_project_id) {
                    result.push((id, SerializedWorkspaceLocation::Ssh(ssh_project.clone())));
                } else {
                    delete_tasks.push(self.delete_workspace_by_id(id));
                }
                continue;
            }

            if location.paths().iter().all(|path| path.exists())
                && location.paths().iter().any(|path| path.is_dir())
            {
                result.push((id, SerializedWorkspaceLocation::Local(location, order)));
            } else {
                delete_tasks.push(self.delete_workspace_by_id(id));
            }
        }

        futures::future::join_all(delete_tasks).await;
        Ok(result)
    }

    pub async fn last_workspace(&self) -> Result<Option<SerializedWorkspaceLocation>> {
        Ok(self
            .recent_workspaces_on_disk()
            .await?
            .into_iter()
            .next()
            .map(|(_, location)| location))
    }

    // Returns the locations of the workspaces that were still opened when the last
    // session was closed (i.e. when Zed was quit).
    // If `last_session_window_order` is provided, the returned locations are ordered
    // according to that.
    pub fn last_session_workspace_locations(
        &self,
        last_session_id: &str,
        last_session_window_stack: Option<Vec<WindowId>>,
    ) -> Result<Vec<SerializedWorkspaceLocation>> {
        let mut workspaces = Vec::new();

        for (location, order, window_id, ssh_project_id) in
            self.session_workspaces(last_session_id.to_owned())?
        {
            if let Some(ssh_project_id) = ssh_project_id {
                let location = SerializedWorkspaceLocation::Ssh(self.ssh_project(ssh_project_id)?);
                workspaces.push((location, window_id.map(WindowId::from)));
            } else if location.paths().iter().all(|path| path.exists())
                && location.paths().iter().any(|path| path.is_dir())
            {
                let location = SerializedWorkspaceLocation::Local(location, order);
                workspaces.push((location, window_id.map(WindowId::from)));
            }
        }

        if let Some(stack) = last_session_window_stack {
            workspaces.sort_by_key(|(_, window_id)| {
                window_id
                    .and_then(|id| stack.iter().position(|&order_id| order_id == id))
                    .unwrap_or(usize::MAX)
            });
        }

        Ok(workspaces
            .into_iter()
            .map(|(paths, _)| paths)
            .collect::<Vec<_>>())
    }

    fn get_center_pane_group(&self, workspace_id: WorkspaceId) -> Result<SerializedPaneGroup> {
        Ok(self
            .get_pane_group(workspace_id, None)?
            .into_iter()
            .next()
            .unwrap_or_else(|| {
                SerializedPaneGroup::Pane(SerializedPane {
                    active: true,
                    children: vec![],
                    pinned_count: 0,
                })
            }))
    }

    fn get_pane_group(
        &self,
        workspace_id: WorkspaceId,
        group_id: Option<GroupId>,
    ) -> Result<Vec<SerializedPaneGroup>> {
        type GroupKey = (Option<GroupId>, WorkspaceId);
        type GroupOrPane = (
            Option<GroupId>,
            Option<SerializedAxis>,
            Option<PaneId>,
            Option<bool>,
            Option<usize>,
            Option<String>,
        );
        self.select_bound::<GroupKey, GroupOrPane>(sql!(
            SELECT group_id, axis, pane_id, active, pinned_count, flexes
                FROM (SELECT
                        group_id,
                        axis,
                        NULL as pane_id,
                        NULL as active,
                        NULL as pinned_count,
                        position,
                        parent_group_id,
                        workspace_id,
                        flexes
                      FROM pane_groups
                    UNION
                      SELECT
                        NULL,
                        NULL,
                        center_panes.pane_id,
                        panes.active as active,
                        pinned_count,
                        position,
                        parent_group_id,
                        panes.workspace_id as workspace_id,
                        NULL
                      FROM center_panes
                      JOIN panes ON center_panes.pane_id = panes.pane_id)
                WHERE parent_group_id IS ? AND workspace_id = ?
                ORDER BY position
        ))?((group_id, workspace_id))?
        .into_iter()
        .map(|(group_id, axis, pane_id, active, pinned_count, flexes)| {
            let maybe_pane = maybe!({ Some((pane_id?, active?, pinned_count?)) });
            if let Some((group_id, axis)) = group_id.zip(axis) {
                let flexes = flexes
                    .map(|flexes: String| serde_json::from_str::<Vec<f32>>(&flexes))
                    .transpose()?;

                Ok(SerializedPaneGroup::Group {
                    axis,
                    children: self.get_pane_group(workspace_id, Some(group_id))?,
                    flexes,
                })
            } else if let Some((pane_id, active, pinned_count)) = maybe_pane {
                Ok(SerializedPaneGroup::Pane(SerializedPane::new(
                    self.get_items(pane_id)?,
                    active,
                    pinned_count,
                )))
            } else {
                bail!("Pane Group Child was neither a pane group or a pane");
            }
        })
        // Filter out panes and pane groups which don't have any children or items
        .filter(|pane_group| match pane_group {
            Ok(SerializedPaneGroup::Group { children, .. }) => !children.is_empty(),
            Ok(SerializedPaneGroup::Pane(pane)) => !pane.children.is_empty(),
            _ => true,
        })
        .collect::<Result<_>>()
    }

    fn save_pane_group(
        conn: &Connection,
        workspace_id: WorkspaceId,
        pane_group: &SerializedPaneGroup,
        parent: Option<(GroupId, usize)>,
    ) -> Result<()> {
        match pane_group {
            SerializedPaneGroup::Group {
                axis,
                children,
                flexes,
            } => {
                let (parent_id, position) = parent.unzip();

                let flex_string = flexes
                    .as_ref()
                    .map(|flexes| serde_json::json!(flexes).to_string());

                let group_id = conn.select_row_bound::<_, i64>(sql!(
                    INSERT INTO pane_groups(
                        workspace_id,
                        parent_group_id,
                        position,
                        axis,
                        flexes
                    )
                    VALUES (?, ?, ?, ?, ?)
                    RETURNING group_id
                ))?((
                    workspace_id,
                    parent_id,
                    position,
                    *axis,
                    flex_string,
                ))?
                .ok_or_else(|| anyhow!("Couldn't retrieve group_id from inserted pane_group"))?;

                for (position, group) in children.iter().enumerate() {
                    Self::save_pane_group(conn, workspace_id, group, Some((group_id, position)))?
                }

                Ok(())
            }
            SerializedPaneGroup::Pane(pane) => {
                Self::save_pane(conn, workspace_id, pane, parent)?;
                Ok(())
            }
        }
    }

    fn save_pane(
        conn: &Connection,
        workspace_id: WorkspaceId,
        pane: &SerializedPane,
        parent: Option<(GroupId, usize)>,
    ) -> Result<PaneId> {
        let pane_id = conn.select_row_bound::<_, i64>(sql!(
            INSERT INTO panes(workspace_id, active, pinned_count)
            VALUES (?, ?, ?)
            RETURNING pane_id
        ))?((workspace_id, pane.active, pane.pinned_count))?
        .ok_or_else(|| anyhow!("Could not retrieve inserted pane_id"))?;

        let (parent_id, order) = parent.unzip();
        conn.exec_bound(sql!(
            INSERT INTO center_panes(pane_id, parent_group_id, position)
            VALUES (?, ?, ?)
        ))?((pane_id, parent_id, order))?;

        Self::save_items(conn, workspace_id, pane_id, &pane.children).context("Saving items")?;

        Ok(pane_id)
    }

    fn get_items(&self, pane_id: PaneId) -> Result<Vec<SerializedItem>> {
        self.select_bound(sql!(
            SELECT kind, item_id, active, preview FROM items
            WHERE pane_id = ?
                ORDER BY position
        ))?(pane_id)
    }

    fn save_items(
        conn: &Connection,
        workspace_id: WorkspaceId,
        pane_id: PaneId,
        items: &[SerializedItem],
    ) -> Result<()> {
        let mut insert = conn.exec_bound(sql!(
            INSERT INTO items(workspace_id, pane_id, position, kind, item_id, active, preview) VALUES (?, ?, ?, ?, ?, ?, ?)
        )).context("Preparing insertion")?;
        for (position, item) in items.iter().enumerate() {
            insert((workspace_id, pane_id, position, item))?;
        }

        Ok(())
    }

    query! {
        pub async fn update_timestamp(workspace_id: WorkspaceId) -> Result<()> {
            UPDATE workspaces
            SET timestamp = CURRENT_TIMESTAMP
            WHERE workspace_id = ?
        }
    }

    query! {
        pub(crate) async fn set_window_open_status(workspace_id: WorkspaceId, bounds: SerializedWindowBounds, display: Uuid) -> Result<()> {
            UPDATE workspaces
            SET window_state = ?2,
                window_x = ?3,
                window_y = ?4,
                window_width = ?5,
                window_height = ?6,
                display = ?7
            WHERE workspace_id = ?1
        }
    }

    query! {
        pub(crate) async fn set_centered_layout(workspace_id: WorkspaceId, centered_layout: bool) -> Result<()> {
            UPDATE workspaces
            SET centered_layout = ?2
            WHERE workspace_id = ?1
        }
    }

    pub async fn toolchain(
        &self,
        workspace_id: WorkspaceId,
        worktree_id: WorktreeId,
        language_name: LanguageName,
    ) -> Result<Option<Toolchain>> {
        self.write(move |this| {
            let mut select = this
                .select_bound(sql!(
                    SELECT name, path FROM toolchains WHERE workspace_id = ? AND language_name = ? AND worktree_id = ?
                ))
                .context("Preparing insertion")?;

            let toolchain: Vec<(String, String)> =
                select((workspace_id, language_name.0.to_owned(), worktree_id.to_usize()))?;

            Ok(toolchain.into_iter().next().map(|(name, path)| Toolchain {
                name: name.into(),
                path: path.into(),
                language_name,
            }))
        })
        .await
    }

    pub(crate) async fn toolchains(
        &self,
        workspace_id: WorkspaceId,
    ) -> Result<Vec<(Toolchain, WorktreeId)>> {
        self.write(move |this| {
            let mut select = this
                .select_bound(sql!(
                    SELECT name, path, worktree_id, language_name FROM toolchains WHERE workspace_id = ?
                ))
                .context("Preparing insertion")?;

            let toolchain: Vec<(String, String, u64, String)> =
                select(workspace_id)?;

            Ok(toolchain.into_iter().map(|(name, path, worktree_id, language_name)| (Toolchain {
                name: name.into(),
                path: path.into(),
                language_name: LanguageName::new(&language_name),
            }, WorktreeId::from_proto(worktree_id))).collect())
        })
        .await
    }
    pub async fn set_toolchain(
        &self,
        workspace_id: WorkspaceId,
        worktree_id: WorktreeId,
        toolchain: Toolchain,
    ) -> Result<()> {
        self.write(move |conn| {
            let mut insert = conn
                .exec_bound(sql!(
                    INSERT INTO toolchains(workspace_id, worktree_id, language_name, name, path) VALUES (?, ?, ?, ?,  ?)
                    ON CONFLICT DO
                    UPDATE SET
                        name = ?4,
                        path = ?5

                ))
                .context("Preparing insertion")?;

            insert((
                workspace_id,
                worktree_id.to_usize(),
                toolchain.language_name.0.as_ref(),
                toolchain.name.as_ref(),
                toolchain.path.as_ref(),
            ))?;

            Ok(())
        }).await
    }
}

#[cfg(test)]
mod tests {
    use super::*;
    use crate::persistence::model::SerializedWorkspace;
    use crate::persistence::model::{SerializedItem, SerializedPane, SerializedPaneGroup};
    use db::open_test_db;
    use gpui::{self};

    #[gpui::test]
    async fn test_next_id_stability() {
        env_logger::try_init().ok();

        let db = WorkspaceDb(open_test_db("test_next_id_stability").await);

        db.write(|conn| {
            conn.migrate(
                "test_table",
                &[sql!(
                    CREATE TABLE test_table(
                        text TEXT,
                        workspace_id INTEGER,
                        FOREIGN KEY(workspace_id) REFERENCES workspaces(workspace_id)
                        ON DELETE CASCADE
                    ) STRICT;
                )],
            )
            .unwrap();
        })
        .await;

        let id = db.next_id().await.unwrap();
        // Assert the empty row got inserted
        assert_eq!(
            Some(id),
            db.select_row_bound::<WorkspaceId, WorkspaceId>(sql!(
                SELECT workspace_id FROM workspaces WHERE workspace_id = ?
            ))
            .unwrap()(id)
            .unwrap()
        );

        db.write(move |conn| {
            conn.exec_bound(sql!(INSERT INTO test_table(text, workspace_id) VALUES (?, ?)))
                .unwrap()(("test-text-1", id))
            .unwrap()
        })
        .await;

        let test_text_1 = db
            .select_row_bound::<_, String>(sql!(SELECT text FROM test_table WHERE workspace_id = ?))
            .unwrap()(1)
        .unwrap()
        .unwrap();
        assert_eq!(test_text_1, "test-text-1");
    }

    #[gpui::test]
    async fn test_workspace_id_stability() {
        env_logger::try_init().ok();

        let db = WorkspaceDb(open_test_db("test_workspace_id_stability").await);

        db.write(|conn| {
            conn.migrate(
                "test_table",
                &[sql!(
                        CREATE TABLE test_table(
                            text TEXT,
                            workspace_id INTEGER,
                            FOREIGN KEY(workspace_id)
                                REFERENCES workspaces(workspace_id)
                            ON DELETE CASCADE
                        ) STRICT;)],
            )
        })
        .await
        .unwrap();

        let mut workspace_1 = SerializedWorkspace {
            id: WorkspaceId(1),
            location: SerializedWorkspaceLocation::from_local_paths(["/tmp", "/tmp2"]),
            center_group: Default::default(),
            window_bounds: Default::default(),
            display: Default::default(),
            docks: Default::default(),
            centered_layout: false,
            session_id: None,
            breakpoints: Default::default(),
            window_id: None,
        };

        let workspace_2 = SerializedWorkspace {
            id: WorkspaceId(2),
            location: SerializedWorkspaceLocation::from_local_paths(["/tmp"]),
            center_group: Default::default(),
            window_bounds: Default::default(),
            display: Default::default(),
            docks: Default::default(),
            centered_layout: false,
            session_id: None,
            breakpoints: Default::default(),
            window_id: None,
        };

        db.save_workspace(workspace_1.clone()).await;

        db.write(|conn| {
            conn.exec_bound(sql!(INSERT INTO test_table(text, workspace_id) VALUES (?, ?)))
                .unwrap()(("test-text-1", 1))
            .unwrap();
        })
        .await;

        db.save_workspace(workspace_2.clone()).await;

        db.write(|conn| {
            conn.exec_bound(sql!(INSERT INTO test_table(text, workspace_id) VALUES (?, ?)))
                .unwrap()(("test-text-2", 2))
            .unwrap();
        })
        .await;

        workspace_1.location = SerializedWorkspaceLocation::from_local_paths(["/tmp", "/tmp3"]);
        db.save_workspace(workspace_1.clone()).await;
        db.save_workspace(workspace_1).await;
        db.save_workspace(workspace_2).await;

        let test_text_2 = db
            .select_row_bound::<_, String>(sql!(SELECT text FROM test_table WHERE workspace_id = ?))
            .unwrap()(2)
        .unwrap()
        .unwrap();
        assert_eq!(test_text_2, "test-text-2");

        let test_text_1 = db
            .select_row_bound::<_, String>(sql!(SELECT text FROM test_table WHERE workspace_id = ?))
            .unwrap()(1)
        .unwrap()
        .unwrap();
        assert_eq!(test_text_1, "test-text-1");
    }

    fn group(axis: Axis, children: Vec<SerializedPaneGroup>) -> SerializedPaneGroup {
        SerializedPaneGroup::Group {
            axis: SerializedAxis(axis),
            flexes: None,
            children,
        }
    }

    #[gpui::test]
    async fn test_full_workspace_serialization() {
        env_logger::try_init().ok();

        let db = WorkspaceDb(open_test_db("test_full_workspace_serialization").await);

        //  -----------------
        //  | 1,2   | 5,6   |
        //  | - - - |       |
        //  | 3,4   |       |
        //  -----------------
        let center_group = group(
            Axis::Horizontal,
            vec![
                group(
                    Axis::Vertical,
                    vec![
                        SerializedPaneGroup::Pane(SerializedPane::new(
                            vec![
                                SerializedItem::new("Terminal", 5, false, false),
                                SerializedItem::new("Terminal", 6, true, false),
                            ],
                            false,
                            0,
                        )),
                        SerializedPaneGroup::Pane(SerializedPane::new(
                            vec![
                                SerializedItem::new("Terminal", 7, true, false),
                                SerializedItem::new("Terminal", 8, false, false),
                            ],
                            false,
                            0,
                        )),
                    ],
                ),
                SerializedPaneGroup::Pane(SerializedPane::new(
                    vec![
                        SerializedItem::new("Terminal", 9, false, false),
                        SerializedItem::new("Terminal", 10, true, false),
                    ],
                    false,
                    0,
                )),
            ],
        );

        let workspace = SerializedWorkspace {
            id: WorkspaceId(5),
            location: SerializedWorkspaceLocation::Local(
                LocalPaths::new(["/tmp", "/tmp2"]),
                LocalPathsOrder::new([1, 0]),
            ),
            center_group,
            window_bounds: Default::default(),
            display: Default::default(),
            docks: Default::default(),
            centered_layout: false,
            session_id: None,
            breakpoints: Default::default(),
            window_id: Some(999),
        };

        db.save_workspace(workspace.clone()).await;

        let round_trip_workspace = db.workspace_for_roots(&["/tmp2", "/tmp"]);
        assert_eq!(workspace, round_trip_workspace.unwrap());

        // Test guaranteed duplicate IDs
        db.save_workspace(workspace.clone()).await;
        db.save_workspace(workspace.clone()).await;

        let round_trip_workspace = db.workspace_for_roots(&["/tmp", "/tmp2"]);
        assert_eq!(workspace, round_trip_workspace.unwrap());
    }

    #[gpui::test]
    async fn test_workspace_assignment() {
        env_logger::try_init().ok();

        let db = WorkspaceDb(open_test_db("test_basic_functionality").await);

        let workspace_1 = SerializedWorkspace {
            id: WorkspaceId(1),
            location: SerializedWorkspaceLocation::Local(
                LocalPaths::new(["/tmp", "/tmp2"]),
                LocalPathsOrder::new([0, 1]),
            ),
            center_group: Default::default(),
            window_bounds: Default::default(),
            display: Default::default(),
            docks: Default::default(),
            centered_layout: false,
            session_id: None,
            breakpoints: Default::default(),
            window_id: Some(1),
        };

        let mut workspace_2 = SerializedWorkspace {
            id: WorkspaceId(2),
            location: SerializedWorkspaceLocation::from_local_paths(["/tmp"]),
            center_group: Default::default(),
            window_bounds: Default::default(),
            display: Default::default(),
            docks: Default::default(),
            centered_layout: false,
            session_id: None,
            breakpoints: Default::default(),
            window_id: Some(2),
        };

        db.save_workspace(workspace_1.clone()).await;
        db.save_workspace(workspace_2.clone()).await;

        // Test that paths are treated as a set
        assert_eq!(
            db.workspace_for_roots(&["/tmp", "/tmp2"]).unwrap(),
            workspace_1
        );
        assert_eq!(
            db.workspace_for_roots(&["/tmp2", "/tmp"]).unwrap(),
            workspace_1
        );

        // Make sure that other keys work
        assert_eq!(db.workspace_for_roots(&["/tmp"]).unwrap(), workspace_2);
        assert_eq!(db.workspace_for_roots(&["/tmp3", "/tmp2", "/tmp4"]), None);

        // Test 'mutate' case of updating a pre-existing id
        workspace_2.location = SerializedWorkspaceLocation::from_local_paths(["/tmp", "/tmp2"]);

        db.save_workspace(workspace_2.clone()).await;
        assert_eq!(
            db.workspace_for_roots(&["/tmp", "/tmp2"]).unwrap(),
            workspace_2
        );

        // Test other mechanism for mutating
        let mut workspace_3 = SerializedWorkspace {
            id: WorkspaceId(3),
            location: SerializedWorkspaceLocation::Local(
                LocalPaths::new(["/tmp", "/tmp2"]),
                LocalPathsOrder::new([1, 0]),
            ),
            center_group: Default::default(),
            window_bounds: Default::default(),
            display: Default::default(),
            docks: Default::default(),
            centered_layout: false,
            session_id: None,
            breakpoints: Default::default(),
            window_id: Some(3),
        };

        db.save_workspace(workspace_3.clone()).await;
        assert_eq!(
            db.workspace_for_roots(&["/tmp", "/tmp2"]).unwrap(),
            workspace_3
        );

        // Make sure that updating paths differently also works
        workspace_3.location =
            SerializedWorkspaceLocation::from_local_paths(["/tmp3", "/tmp4", "/tmp2"]);
        db.save_workspace(workspace_3.clone()).await;
        assert_eq!(db.workspace_for_roots(&["/tmp2", "tmp"]), None);
        assert_eq!(
            db.workspace_for_roots(&["/tmp2", "/tmp3", "/tmp4"])
                .unwrap(),
            workspace_3
        );
    }

    #[gpui::test]
    async fn test_session_workspaces() {
        env_logger::try_init().ok();

        let db = WorkspaceDb(open_test_db("test_serializing_workspaces_session_id").await);

        let workspace_1 = SerializedWorkspace {
            id: WorkspaceId(1),
            location: SerializedWorkspaceLocation::from_local_paths(["/tmp1"]),
            center_group: Default::default(),
            window_bounds: Default::default(),
            display: Default::default(),
            docks: Default::default(),
            centered_layout: false,
            session_id: Some("session-id-1".to_owned()),
            breakpoints: Default::default(),
            window_id: Some(10),
        };

        let workspace_2 = SerializedWorkspace {
            id: WorkspaceId(2),
            location: SerializedWorkspaceLocation::from_local_paths(["/tmp2"]),
            center_group: Default::default(),
            window_bounds: Default::default(),
            display: Default::default(),
            docks: Default::default(),
            centered_layout: false,
            session_id: Some("session-id-1".to_owned()),
            breakpoints: Default::default(),
            window_id: Some(20),
        };

        let workspace_3 = SerializedWorkspace {
            id: WorkspaceId(3),
            location: SerializedWorkspaceLocation::from_local_paths(["/tmp3"]),
            center_group: Default::default(),
            window_bounds: Default::default(),
            display: Default::default(),
            docks: Default::default(),
            centered_layout: false,
            session_id: Some("session-id-2".to_owned()),
            breakpoints: Default::default(),
            window_id: Some(30),
        };

        let workspace_4 = SerializedWorkspace {
            id: WorkspaceId(4),
            location: SerializedWorkspaceLocation::from_local_paths(["/tmp4"]),
            center_group: Default::default(),
            window_bounds: Default::default(),
            display: Default::default(),
            docks: Default::default(),
            centered_layout: false,
            session_id: None,
            breakpoints: Default::default(),
            window_id: None,
        };

        let ssh_project = db
            .get_or_create_ssh_project("my-host".to_string(), Some(1234), vec![], None)
            .await
            .unwrap();

        let workspace_5 = SerializedWorkspace {
            id: WorkspaceId(5),
            location: SerializedWorkspaceLocation::Ssh(ssh_project.clone()),
            center_group: Default::default(),
            window_bounds: Default::default(),
            display: Default::default(),
            docks: Default::default(),
            centered_layout: false,
            session_id: Some("session-id-2".to_owned()),
            window_id: Some(50),
            breakpoints: Default::default(),
        };

        let workspace_6 = SerializedWorkspace {
            id: WorkspaceId(6),
            location: SerializedWorkspaceLocation::Local(
                LocalPaths::new(["/tmp6a", "/tmp6b", "/tmp6c"]),
                LocalPathsOrder::new([2, 1, 0]),
            ),
            center_group: Default::default(),
            window_bounds: Default::default(),
            display: Default::default(),
            docks: Default::default(),
            centered_layout: false,
            session_id: Some("session-id-3".to_owned()),
            window_id: Some(60),
            breakpoints: Default::default(),
        };

        db.save_workspace(workspace_1.clone()).await;
        db.save_workspace(workspace_2.clone()).await;
        db.save_workspace(workspace_3.clone()).await;
        db.save_workspace(workspace_4.clone()).await;
        db.save_workspace(workspace_5.clone()).await;
        db.save_workspace(workspace_6.clone()).await;

        let locations = db.session_workspaces("session-id-1".to_owned()).unwrap();
        assert_eq!(locations.len(), 2);
        assert_eq!(locations[0].0, LocalPaths::new(["/tmp1"]));
        assert_eq!(locations[0].1, LocalPathsOrder::new([0]));
        assert_eq!(locations[0].2, Some(10));
        assert_eq!(locations[1].0, LocalPaths::new(["/tmp2"]));
        assert_eq!(locations[1].1, LocalPathsOrder::new([0]));
        assert_eq!(locations[1].2, Some(20));

        let locations = db.session_workspaces("session-id-2".to_owned()).unwrap();
        assert_eq!(locations.len(), 2);
        assert_eq!(locations[0].0, LocalPaths::new(["/tmp3"]));
        assert_eq!(locations[0].1, LocalPathsOrder::new([0]));
        assert_eq!(locations[0].2, Some(30));
        let empty_paths: Vec<&str> = Vec::new();
        assert_eq!(locations[1].0, LocalPaths::new(empty_paths.iter()));
        assert_eq!(locations[1].1, LocalPathsOrder::new([]));
        assert_eq!(locations[1].2, Some(50));
        assert_eq!(locations[1].3, Some(ssh_project.id.0));

        let locations = db.session_workspaces("session-id-3".to_owned()).unwrap();
        assert_eq!(locations.len(), 1);
        assert_eq!(
            locations[0].0,
            LocalPaths::new(["/tmp6a", "/tmp6b", "/tmp6c"]),
        );
        assert_eq!(locations[0].1, LocalPathsOrder::new([2, 1, 0]));
        assert_eq!(locations[0].2, Some(60));
    }

    fn default_workspace<P: AsRef<Path>>(
        workspace_id: &[P],
        center_group: &SerializedPaneGroup,
    ) -> SerializedWorkspace {
        SerializedWorkspace {
            id: WorkspaceId(4),
            location: SerializedWorkspaceLocation::from_local_paths(workspace_id),
            center_group: center_group.clone(),
            window_bounds: Default::default(),
            display: Default::default(),
            docks: Default::default(),
            centered_layout: false,
            session_id: None,
            breakpoints: Default::default(),
            window_id: None,
        }
    }

    #[gpui::test]
    async fn test_last_session_workspace_locations() {
        let dir1 = tempfile::TempDir::with_prefix("dir1").unwrap();
        let dir2 = tempfile::TempDir::with_prefix("dir2").unwrap();
        let dir3 = tempfile::TempDir::with_prefix("dir3").unwrap();
        let dir4 = tempfile::TempDir::with_prefix("dir4").unwrap();

        let db =
            WorkspaceDb(open_test_db("test_serializing_workspaces_last_session_workspaces").await);

        let workspaces = [
            (1, vec![dir1.path()], vec![0], 9),
            (2, vec![dir2.path()], vec![0], 5),
            (3, vec![dir3.path()], vec![0], 8),
            (4, vec![dir4.path()], vec![0], 2),
            (
                5,
                vec![dir1.path(), dir2.path(), dir3.path()],
                vec![0, 1, 2],
                3,
            ),
            (
                6,
                vec![dir2.path(), dir3.path(), dir4.path()],
                vec![2, 1, 0],
                4,
            ),
        ]
        .into_iter()
        .map(|(id, locations, order, window_id)| SerializedWorkspace {
            id: WorkspaceId(id),
            location: SerializedWorkspaceLocation::Local(
                LocalPaths::new(locations),
                LocalPathsOrder::new(order),
            ),
            center_group: Default::default(),
            window_bounds: Default::default(),
            display: Default::default(),
            docks: Default::default(),
            centered_layout: false,
            session_id: Some("one-session".to_owned()),
            breakpoints: Default::default(),
            window_id: Some(window_id),
        })
        .collect::<Vec<_>>();

        for workspace in workspaces.iter() {
            db.save_workspace(workspace.clone()).await;
        }

        let stack = Some(Vec::from([
            WindowId::from(2), // Top
            WindowId::from(8),
            WindowId::from(5),
            WindowId::from(9),
            WindowId::from(3),
            WindowId::from(4), // Bottom
        ]));

        let have = db
            .last_session_workspace_locations("one-session", stack)
            .unwrap();
        assert_eq!(have.len(), 6);
        assert_eq!(
            have[0],
            SerializedWorkspaceLocation::from_local_paths(&[dir4.path()])
        );
        assert_eq!(
            have[1],
            SerializedWorkspaceLocation::from_local_paths([dir3.path()])
        );
        assert_eq!(
            have[2],
            SerializedWorkspaceLocation::from_local_paths([dir2.path()])
        );
        assert_eq!(
            have[3],
            SerializedWorkspaceLocation::from_local_paths([dir1.path()])
        );
        assert_eq!(
            have[4],
            SerializedWorkspaceLocation::Local(
                LocalPaths::new([dir1.path(), dir2.path(), dir3.path()]),
                LocalPathsOrder::new([0, 1, 2]),
            ),
        );
        assert_eq!(
            have[5],
            SerializedWorkspaceLocation::Local(
                LocalPaths::new([dir2.path(), dir3.path(), dir4.path()]),
                LocalPathsOrder::new([2, 1, 0]),
            ),
        );
    }

    #[gpui::test]
    async fn test_last_session_workspace_locations_ssh_projects() {
        let db = WorkspaceDb(
            open_test_db("test_serializing_workspaces_last_session_workspaces_ssh_projects").await,
        );

        let ssh_projects = [
            ("host-1", "my-user-1"),
            ("host-2", "my-user-2"),
            ("host-3", "my-user-3"),
            ("host-4", "my-user-4"),
        ]
        .into_iter()
        .map(|(host, user)| async {
            db.get_or_create_ssh_project(host.to_string(), None, vec![], Some(user.to_string()))
                .await
                .unwrap()
        })
        .collect::<Vec<_>>();

        let ssh_projects = futures::future::join_all(ssh_projects).await;

        let workspaces = [
            (1, ssh_projects[0].clone(), 9),
            (2, ssh_projects[1].clone(), 5),
            (3, ssh_projects[2].clone(), 8),
            (4, ssh_projects[3].clone(), 2),
        ]
        .into_iter()
        .map(|(id, ssh_project, window_id)| SerializedWorkspace {
            id: WorkspaceId(id),
            location: SerializedWorkspaceLocation::Ssh(ssh_project),
            center_group: Default::default(),
            window_bounds: Default::default(),
            display: Default::default(),
            docks: Default::default(),
            centered_layout: false,
            session_id: Some("one-session".to_owned()),
            window_id: Some(window_id),
            breakpoints: Default::default(),
        })
        .collect::<Vec<_>>();

        for workspace in workspaces.iter() {
            db.save_workspace(workspace.clone()).await;
        }

        let stack = Some(Vec::from([
            WindowId::from(2), // Top
            WindowId::from(8),
            WindowId::from(5),
            WindowId::from(9), // Bottom
        ]));

        let have = db
            .last_session_workspace_locations("one-session", stack)
            .unwrap();
        assert_eq!(have.len(), 4);
        assert_eq!(
            have[0],
            SerializedWorkspaceLocation::Ssh(ssh_projects[3].clone())
        );
        assert_eq!(
            have[1],
            SerializedWorkspaceLocation::Ssh(ssh_projects[2].clone())
        );
        assert_eq!(
            have[2],
            SerializedWorkspaceLocation::Ssh(ssh_projects[1].clone())
        );
        assert_eq!(
            have[3],
            SerializedWorkspaceLocation::Ssh(ssh_projects[0].clone())
        );
    }

    #[gpui::test]
    async fn test_get_or_create_ssh_project() {
        let db = WorkspaceDb(open_test_db("test_get_or_create_ssh_project").await);

        let (host, port, paths, user) = (
            "example.com".to_string(),
            Some(22_u16),
            vec!["/home/user".to_string(), "/etc/nginx".to_string()],
            Some("user".to_string()),
        );

        let project = db
            .get_or_create_ssh_project(host.clone(), port, paths.clone(), user.clone())
            .await
            .unwrap();

        assert_eq!(project.host, host);
        assert_eq!(project.paths, paths);
        assert_eq!(project.user, user);

        // Test that calling the function again with the same parameters returns the same project
        let same_project = db
            .get_or_create_ssh_project(host.clone(), port, paths.clone(), user.clone())
            .await
            .unwrap();

        assert_eq!(project.id, same_project.id);

        // Test with different parameters
        let (host2, paths2, user2) = (
            "otherexample.com".to_string(),
            vec!["/home/otheruser".to_string()],
            Some("otheruser".to_string()),
        );

        let different_project = db
            .get_or_create_ssh_project(host2.clone(), None, paths2.clone(), user2.clone())
            .await
            .unwrap();

        assert_ne!(project.id, different_project.id);
        assert_eq!(different_project.host, host2);
        assert_eq!(different_project.paths, paths2);
        assert_eq!(different_project.user, user2);
    }

    #[gpui::test]
    async fn test_get_or_create_ssh_project_with_null_user() {
        let db = WorkspaceDb(open_test_db("test_get_or_create_ssh_project_with_null_user").await);

        let (host, port, paths, user) = (
            "example.com".to_string(),
            None,
            vec!["/home/user".to_string()],
            None,
        );

        let project = db
            .get_or_create_ssh_project(host.clone(), port, paths.clone(), None)
            .await
            .unwrap();

        assert_eq!(project.host, host);
        assert_eq!(project.paths, paths);
        assert_eq!(project.user, None);

        // Test that calling the function again with the same parameters returns the same project
        let same_project = db
            .get_or_create_ssh_project(host.clone(), port, paths.clone(), user.clone())
            .await
            .unwrap();

        assert_eq!(project.id, same_project.id);
    }

    #[gpui::test]
    async fn test_get_ssh_projects() {
        let db = WorkspaceDb(open_test_db("test_get_ssh_projects").await);

        let projects = vec![
            (
                "example.com".to_string(),
                None,
                vec!["/home/user".to_string()],
                None,
            ),
            (
                "anotherexample.com".to_string(),
                Some(123_u16),
                vec!["/home/user2".to_string()],
                Some("user2".to_string()),
            ),
            (
                "yetanother.com".to_string(),
                Some(345_u16),
                vec!["/home/user3".to_string(), "/proc/1234/exe".to_string()],
                None,
            ),
        ];

        for (host, port, paths, user) in projects.iter() {
            let project = db
                .get_or_create_ssh_project(host.clone(), *port, paths.clone(), user.clone())
                .await
                .unwrap();

            assert_eq!(&project.host, host);
            assert_eq!(&project.port, port);
            assert_eq!(&project.paths, paths);
            assert_eq!(&project.user, user);
        }

        let stored_projects = db.ssh_projects().unwrap();
        assert_eq!(stored_projects.len(), projects.len());
    }

    #[gpui::test]
    async fn test_simple_split() {
        env_logger::try_init().ok();

        let db = WorkspaceDb(open_test_db("simple_split").await);

        //  -----------------
        //  | 1,2   | 5,6   |
        //  | - - - |       |
        //  | 3,4   |       |
        //  -----------------
        let center_pane = group(
            Axis::Horizontal,
            vec![
                group(
                    Axis::Vertical,
                    vec![
                        SerializedPaneGroup::Pane(SerializedPane::new(
                            vec![
                                SerializedItem::new("Terminal", 1, false, false),
                                SerializedItem::new("Terminal", 2, true, false),
                            ],
                            false,
                            0,
                        )),
                        SerializedPaneGroup::Pane(SerializedPane::new(
                            vec![
                                SerializedItem::new("Terminal", 4, false, false),
                                SerializedItem::new("Terminal", 3, true, false),
                            ],
                            true,
                            0,
                        )),
                    ],
                ),
                SerializedPaneGroup::Pane(SerializedPane::new(
                    vec![
                        SerializedItem::new("Terminal", 5, true, false),
                        SerializedItem::new("Terminal", 6, false, false),
                    ],
                    false,
                    0,
                )),
            ],
        );

        let workspace = default_workspace(&["/tmp"], &center_pane);

        db.save_workspace(workspace.clone()).await;

        let new_workspace = db.workspace_for_roots(&["/tmp"]).unwrap();

        assert_eq!(workspace.center_group, new_workspace.center_group);
    }

    #[gpui::test]
    async fn test_cleanup_panes() {
        env_logger::try_init().ok();

        let db = WorkspaceDb(open_test_db("test_cleanup_panes").await);

        let center_pane = group(
            Axis::Horizontal,
            vec![
                group(
                    Axis::Vertical,
                    vec![
                        SerializedPaneGroup::Pane(SerializedPane::new(
                            vec![
                                SerializedItem::new("Terminal", 1, false, false),
                                SerializedItem::new("Terminal", 2, true, false),
                            ],
                            false,
                            0,
                        )),
                        SerializedPaneGroup::Pane(SerializedPane::new(
                            vec![
                                SerializedItem::new("Terminal", 4, false, false),
                                SerializedItem::new("Terminal", 3, true, false),
                            ],
                            true,
                            0,
                        )),
                    ],
                ),
                SerializedPaneGroup::Pane(SerializedPane::new(
                    vec![
                        SerializedItem::new("Terminal", 5, false, false),
                        SerializedItem::new("Terminal", 6, true, false),
                    ],
                    false,
                    0,
                )),
            ],
        );

        let id = &["/tmp"];

        let mut workspace = default_workspace(id, &center_pane);

        db.save_workspace(workspace.clone()).await;

        workspace.center_group = group(
            Axis::Vertical,
            vec![
                SerializedPaneGroup::Pane(SerializedPane::new(
                    vec![
                        SerializedItem::new("Terminal", 1, false, false),
                        SerializedItem::new("Terminal", 2, true, false),
                    ],
                    false,
                    0,
                )),
                SerializedPaneGroup::Pane(SerializedPane::new(
                    vec![
                        SerializedItem::new("Terminal", 4, true, false),
                        SerializedItem::new("Terminal", 3, false, false),
                    ],
                    true,
                    0,
                )),
            ],
        );

        db.save_workspace(workspace.clone()).await;

        let new_workspace = db.workspace_for_roots(id).unwrap();

        assert_eq!(workspace.center_group, new_workspace.center_group);
    }
}<|MERGE_RESOLUTION|>--- conflicted
+++ resolved
@@ -450,8 +450,18 @@
     sql!(
         ALTER TABLE ssh_projects RENAME COLUMN path TO paths;
     ),
-<<<<<<< HEAD
-    sql!(CREATE TABLE breakpoints (
+    sql!(
+        CREATE TABLE toolchains (
+            workspace_id INTEGER,
+            worktree_id INTEGER,
+            language_name TEXT NOT NULL,
+            name TEXT NOT NULL,
+            path TEXT NOT NULL,
+            PRIMARY KEY (workspace_id, worktree_id, language_name)
+        );
+    ),
+    sql!(
+        CREATE TABLE breakpoints (
             workspace_id INTEGER NOT NULL,
             worktree_path BLOB NOT NULL,
             relative_path BLOB NOT NULL,
@@ -461,18 +471,7 @@
             FOREIGN KEY(workspace_id) REFERENCES workspaces(workspace_id)
             ON DELETE CASCADE
             ON UPDATE CASCADE
-        ) STRICT;
-=======
-    sql!(
-        CREATE TABLE toolchains (
-            workspace_id INTEGER,
-            worktree_id INTEGER,
-            language_name TEXT NOT NULL,
-            name TEXT NOT NULL,
-            path TEXT NOT NULL,
-            PRIMARY KEY (workspace_id, worktree_id, language_name)
-        );
->>>>>>> 7ce131aa
+        );
     ),
     ];
 }
