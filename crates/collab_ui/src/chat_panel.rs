--- conflicted
+++ resolved
@@ -478,13 +478,6 @@
             .group("")
             .when(!is_continuation_from_previous, |this| this.pt_2())
             .child(
-<<<<<<< HEAD
-                self.render_popover_buttons(&cx, message_id, can_delete_message, can_edit_message)
-                    .neg_mt_2p5(),
-            )
-            .child(
-=======
->>>>>>> ac4bbb61
                 div()
                     .group("")
                     .bg(background)
@@ -599,7 +592,7 @@
                 },
             )
             .child(
-                self.render_popover_buttons(&cx, message_id, can_delete_message)
+                self.render_popover_buttons(&cx, message_id, can_delete_message, can_edit_message)
                     .neg_mt_2p5(),
             )
     }
@@ -628,9 +621,7 @@
     ) -> Div {
         h_flex()
             .absolute()
-<<<<<<< HEAD
             .right_2()
-            .z_index(1)
             .overflow_hidden()
             .rounded_md()
             .border_color(cx.theme().colors().element_selected)
@@ -663,26 +654,6 @@
                     el.child(
                         self.render_popover_button(
                             cx,
-=======
-            .child(
-                div()
-                    .absolute()
-                    .right_8()
-                    .w_6()
-                    .rounded_tl_md()
-                    .rounded_bl_md()
-                    .border_l_1()
-                    .border_t_1()
-                    .border_b_1()
-                    .border_color(cx.theme().colors().element_selected)
-                    .bg(cx.theme().colors().element_background)
-                    .hover(|style| style.bg(cx.theme().colors().element_hover))
-                    .when(!self.has_open_menu(message_id), |el| {
-                        el.visible_on_hover("")
-                    })
-                    .when_some(message_id, |el, message_id| {
-                        el.child(
->>>>>>> ac4bbb61
                             div()
                                 .id("edit")
                                 .child(
@@ -717,7 +688,6 @@
                                             })
                                         })),
                                 )
-<<<<<<< HEAD
                                 .tooltip(|cx| Tooltip::text("Edit", cx)),
                         ),
                     )
@@ -725,30 +695,6 @@
             })
             .when_some(message_id, |el, message_id| {
                 let this = cx.view().clone();
-=======
-                                .tooltip(|cx| Tooltip::text("Reply", cx)),
-                        )
-                    }),
-            )
-            .child(
-                div()
-                    .absolute()
-                    .right_2()
-                    .w_6()
-                    .rounded_tr_md()
-                    .rounded_br_md()
-                    .border_r_1()
-                    .border_t_1()
-                    .border_b_1()
-                    .border_color(cx.theme().colors().element_selected)
-                    .bg(cx.theme().colors().element_background)
-                    .hover(|style| style.bg(cx.theme().colors().element_hover))
-                    .when(!self.has_open_menu(message_id), |el| {
-                        el.visible_on_hover("")
-                    })
-                    .when_some(message_id, |el, message_id| {
-                        let this = cx.view().clone();
->>>>>>> ac4bbb61
 
                 el.child(
                     self.render_popover_button(
