--- conflicted
+++ resolved
@@ -64,14 +64,8 @@
     time::Duration,
 };
 use theme2::{ActiveTheme, ThemeSettings};
-<<<<<<< HEAD
 pub use toolbar::{ToolbarItemEvent, ToolbarItemLocation, ToolbarItemView};
-use ui::TextColor;
-use ui::{h_stack, Button, ButtonVariant, KeyBinding, Label, TextTooltip};
-=======
-pub use toolbar::{ToolbarItemLocation, ToolbarItemView};
 pub use ui;
->>>>>>> 8837045a
 use util::ResultExt;
 use uuid::Uuid;
 pub use workspace_settings::{AutosaveSetting, WorkspaceSettings};
@@ -1404,11 +1398,7 @@
     }
 
     pub fn item_of_type<T: Item>(&self, cx: &AppContext) -> Option<View<T>> {
-<<<<<<< HEAD
-        self.items_of_type(cx).max_by_key(|item| item.entity_id())
-=======
         self.items_of_type(cx).max_by_key(|item| item.item_id())
->>>>>>> 8837045a
     }
 
     pub fn items_of_type<'a, T: Item>(
