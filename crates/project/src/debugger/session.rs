--- conflicted
+++ resolved
@@ -17,13 +17,8 @@
     adapters::{DapDelegate, DapStatus},
     client::{DebugAdapterClient, SessionId},
     messages::{Events, Message},
-<<<<<<< HEAD
-    Capabilities, ContinueArguments, EvaluateArgumentsContext, Module, Source, StackFrameId,
-    SteppingGranularity, StoppedEvent, VariableReference,
-=======
-    Capabilities, ContinueArguments, EvaluateArgumentsContext, Module, Source, SteppingGranularity,
-    StoppedEvent, SourceBreakpoint
->>>>>>> da89fdfd
+    Capabilities, ContinueArguments, EvaluateArgumentsContext, Module, Source, SourceBreakpoint,
+    StackFrameId, SteppingGranularity, StoppedEvent, VariableReference,
 };
 use dap_adapters::build_adapter;
 use futures::channel::oneshot;
@@ -212,7 +207,6 @@
                 &mut cx,
             )
             .await
-
         })
     }
 
@@ -285,7 +279,7 @@
         // Of relevance: https://github.com/microsoft/vscode/issues/4902#issuecomment-368583522
         let launch = this.request(Launch { raw }, cx.background_executor().clone());
         let that = this.clone();
-        let breakpoints = breakpoints.update(cx, |this, cx| this.all_breakpoints( cx))?;
+        let breakpoints = breakpoints.update(cx, |this, cx| this.all_breakpoints(cx))?;
 
         let configuration_done_supported = ConfigurationDone::is_supported(&capabilities);
         let configuration_sequence = async move {
@@ -924,44 +918,41 @@
             )));
         }
         self.ignore_breakpoints = ignore;
-<<<<<<< HEAD
-        let tasks: Vec<Task<()>> = Vec::new();
-=======
         // todo(debugger): We need to propagate this change to downstream sessions and send a message to upstream sessions
         todo!();
         /*
-        let mut tasks: Vec<Task<()>> = Vec::new();
->>>>>>> da89fdfd
-
-        for (_abs_path, serialized_breakpoints) in self
-            .breakpoint_store
-            .read_with(cx, |store, cx| store.all_breakpoints(true, cx))
-            .into_iter()
-        {
-            let _source_breakpoints = if self.ignore_breakpoints {
-                serialized_breakpoints
-                    .iter()
-                    .map(|bp| bp.to_source_breakpoint())
-                    .collect::<Vec<_>>()
-            } else {
-                vec![]
-            };
-
-            todo!(
-                r#"tasks.push(self.send_breakpoints(
-                abs_path,
-                source_breakpoints,
-                self.ignore_breakpoints,
-                false,
-                cx,
-                ));"#
-            );
-        }
-
-        cx.background_executor().spawn(async move {
-            join_all(tasks).await;
-            Ok(())
-        })*/
+                let mut tasks: Vec<Task<()>> = Vec::new();
+        >>>>>>> debugger
+
+                for (_abs_path, serialized_breakpoints) in self
+                    .breakpoint_store
+                    .read_with(cx, |store, cx| store.all_breakpoints(true, cx))
+                    .into_iter()
+                {
+                    let _source_breakpoints = if self.ignore_breakpoints {
+                        serialized_breakpoints
+                            .iter()
+                            .map(|bp| bp.to_source_breakpoint())
+                            .collect::<Vec<_>>()
+                    } else {
+                        vec![]
+                    };
+
+                    todo!(
+                        r#"tasks.push(self.send_breakpoints(
+                        abs_path,
+                        source_breakpoints,
+                        self.ignore_breakpoints,
+                        false,
+                        cx,
+                        ));"#
+                    );
+                }
+
+                cx.background_executor().spawn(async move {
+                    join_all(tasks).await;
+                    Ok(())
+                })*/
     }
 
     pub fn breakpoints_enabled(&self) -> bool {
