[workspace]
resolver = "2"
members = [
    "crates/acp_thread",
    "crates/activity_indicator",
    "crates/agent",
    "crates/agent2",
    "crates/agent_servers",
    "crates/agent_settings",
    "crates/agent_ui",
    "crates/ai_onboarding",
    "crates/anthropic",
    "crates/askpass",
    "crates/assets",
    "crates/assistant_context",
    "crates/assistant_slash_command",
    "crates/assistant_slash_commands",
    "crates/assistant_tool",
    "crates/assistant_tools",
    "crates/audio",
    "crates/auto_update",
    "crates/auto_update_helper",
    "crates/auto_update_ui",
    "crates/aws_http_client",
    "crates/bedrock",
    "crates/breadcrumbs",
    "crates/buffer_diff",
    "crates/call",
    "crates/channel",
    "crates/cli",
    "crates/client",
    "crates/clock",
    "crates/cloud_api_client",
    "crates/cloud_api_types",
    "crates/cloud_llm_client",
    "crates/collab",
    "crates/collab_ui",
    "crates/collections",
    "crates/command_palette",
    "crates/command_palette_hooks",
    "crates/component",
    "crates/context_server",
    "crates/copilot",
    "crates/crashes",
    "crates/credentials_provider",
    "crates/dap",
    "crates/dap_adapters",
    "crates/db",
    "crates/debug_adapter_extension",
    "crates/debugger_tools",
    "crates/debugger_ui",
    "crates/deepseek",
    "crates/diagnostics",
    "crates/docs_preprocessor",
    "crates/editor",
    "crates/eval",
    "crates/explorer_command_injector",
    "crates/extension",
    "crates/extension_api",
    "crates/extension_cli",
    "crates/extension_host",
    "crates/extensions_ui",
    "crates/feature_flags",
    "crates/feedback",
    "crates/file_finder",
    "crates/file_icons",
    "crates/fs",
    "crates/fsevent",
    "crates/fuzzy",
    "crates/git",
    "crates/git_hosting_providers",
    "crates/git_ui",
    "crates/go_to_line",
    "crates/google_ai",
    "crates/gpui",
    "crates/gpui_macros",
    "crates/gpui_tokio",
    "crates/html_to_markdown",
    "crates/http_client",
    "crates/http_client_tls",
    "crates/icons",
    "crates/image_viewer",
    "crates/indexed_docs",
    "crates/edit_prediction",
    "crates/edit_prediction_button",
    "crates/inspector_ui",
    "crates/install_cli",
    "crates/jj",
    "crates/jj_ui",
    "crates/journal",
    "crates/language",
    "crates/language_extension",
    "crates/language_model",
    "crates/language_models",
    "crates/language_selector",
    "crates/language_tools",
    "crates/languages",
    "crates/livekit_api",
    "crates/livekit_client",
    "crates/lmstudio",
    "crates/lsp",
    "crates/markdown",
    "crates/markdown_preview",
    "crates/media",
    "crates/menu",
    "crates/migrator",
    "crates/mistral",
    "crates/multi_buffer",
    "crates/nc",
    "crates/net",
    "crates/node_runtime",
    "crates/notifications",
    "crates/ollama",
    "crates/onboarding",
    "crates/open_ai",
    "crates/open_router",
    "crates/outline",
    "crates/outline_panel",
    "crates/panel",
    "crates/paths",
    "crates/picker",
    "crates/prettier",
    "crates/project",
    "crates/project_panel",
    "crates/project_symbols",
    "crates/prompt_store",
    "crates/proto",
    "crates/recent_projects",
    "crates/refineable",
    "crates/refineable/derive_refineable",
    "crates/release_channel",
    "crates/remote",
    "crates/remote_server",
    "crates/repl",
    "crates/reqwest_client",
    "crates/rich_text",
    "crates/rope",
    "crates/rpc",
    "crates/rules_library",
    "crates/schema_generator",
    "crates/search",
    "crates/semantic_index",
    "crates/semantic_version",
    "crates/session",
    "crates/settings",
    "crates/settings_profile_selector",
    "crates/settings_ui",
    "crates/snippet",
    "crates/snippet_provider",
    "crates/snippets_ui",
    "crates/sqlez",
    "crates/sqlez_macros",
    "crates/story",
    "crates/storybook",
    "crates/streaming_diff",
    "crates/sum_tree",
    "crates/supermaven",
    "crates/supermaven_api",
    "crates/svg_preview",
    "crates/tab_switcher",
    "crates/task",
    "crates/tasks_ui",
    "crates/telemetry",
    "crates/telemetry_events",
    "crates/terminal",
    "crates/terminal_view",
    "crates/text",
    "crates/theme",
    "crates/theme_extension",
    "crates/theme_importer",
    "crates/theme_selector",
    "crates/time_format",
    "crates/title_bar",
    "crates/toolchain_selector",
    "crates/ui",
    "crates/ui_input",
    "crates/ui_macros",
    "crates/ui_prompt",
    "crates/util",
    "crates/util_macros",
    "crates/vercel",
    "crates/vim",
    "crates/vim_mode_setting",
    "crates/watch",
    "crates/web_search",
    "crates/web_search_providers",
    "crates/welcome",
    "crates/workspace",
    "crates/worktree",
    "crates/x_ai",
    "crates/zed",
    "crates/zed_actions",
    "crates/zeta",
    "crates/zeta_cli",
    "crates/zlog",
    "crates/zlog_settings",

    #
    # Extensions
    #

    "extensions/emmet",
    "extensions/glsl",
    "extensions/html",
    "extensions/proto",
    "extensions/ruff",
    "extensions/slash-commands-example",
    "extensions/snippets",
    "extensions/test-extension",
    "extensions/toml",

    #
    # Tooling
    #

    "tooling/workspace-hack",
    "tooling/xtask",
]
default-members = ["crates/zed"]

[workspace.package]
publish = false
edition = "2024"

[workspace.dependencies]

#
# Workspace member crates
#

acp_thread = { path = "crates/acp_thread" }
agent = { path = "crates/agent" }
agent2 = { path = "crates/agent2" }
activity_indicator = { path = "crates/activity_indicator" }
agent_ui = { path = "crates/agent_ui" }
agent_settings = { path = "crates/agent_settings" }
agent_servers = { path = "crates/agent_servers" }
ai = { path = "crates/ai" }
ai_onboarding = { path = "crates/ai_onboarding" }
anthropic = { path = "crates/anthropic" }
askpass = { path = "crates/askpass" }
assets = { path = "crates/assets" }
assistant_context = { path = "crates/assistant_context" }
assistant_slash_command = { path = "crates/assistant_slash_command" }
assistant_slash_commands = { path = "crates/assistant_slash_commands" }
assistant_tool = { path = "crates/assistant_tool" }
assistant_tools = { path = "crates/assistant_tools" }
audio = { path = "crates/audio" }
auto_update = { path = "crates/auto_update" }
auto_update_helper = { path = "crates/auto_update_helper" }
auto_update_ui = { path = "crates/auto_update_ui" }
aws_http_client = { path = "crates/aws_http_client" }
bedrock = { path = "crates/bedrock" }
breadcrumbs = { path = "crates/breadcrumbs" }
buffer_diff = { path = "crates/buffer_diff" }
call = { path = "crates/call" }
channel = { path = "crates/channel" }
cli = { path = "crates/cli" }
client = { path = "crates/client" }
clock = { path = "crates/clock" }
cloud_api_client = { path = "crates/cloud_api_client" }
cloud_api_types = { path = "crates/cloud_api_types" }
cloud_llm_client = { path = "crates/cloud_llm_client" }
collab = { path = "crates/collab" }
collab_ui = { path = "crates/collab_ui" }
collections = { path = "crates/collections" }
command_palette = { path = "crates/command_palette" }
command_palette_hooks = { path = "crates/command_palette_hooks" }
component = { path = "crates/component" }
context_server = { path = "crates/context_server" }
copilot = { path = "crates/copilot" }
crashes = { path = "crates/crashes" }
credentials_provider = { path = "crates/credentials_provider" }
dap = { path = "crates/dap" }
dap_adapters = { path = "crates/dap_adapters" }
db = { path = "crates/db" }
debug_adapter_extension = { path = "crates/debug_adapter_extension" }
debugger_tools = { path = "crates/debugger_tools" }
debugger_ui = { path = "crates/debugger_ui" }
deepseek = { path = "crates/deepseek" }
diagnostics = { path = "crates/diagnostics" }
editor = { path = "crates/editor" }
extension = { path = "crates/extension" }
extension_host = { path = "crates/extension_host" }
extensions_ui = { path = "crates/extensions_ui" }
feature_flags = { path = "crates/feature_flags" }
feedback = { path = "crates/feedback" }
file_finder = { path = "crates/file_finder" }
file_icons = { path = "crates/file_icons" }
fs = { path = "crates/fs" }
fsevent = { path = "crates/fsevent" }
fuzzy = { path = "crates/fuzzy" }
git = { path = "crates/git" }
git_hosting_providers = { path = "crates/git_hosting_providers" }
git_ui = { path = "crates/git_ui" }
go_to_line = { path = "crates/go_to_line" }
google_ai = { path = "crates/google_ai" }
gpui = { path = "crates/gpui", default-features = false, features = [
    "http_client",
] }
gpui_macros = { path = "crates/gpui_macros" }
gpui_tokio = { path = "crates/gpui_tokio" }
html_to_markdown = { path = "crates/html_to_markdown" }
http_client = { path = "crates/http_client" }
http_client_tls = { path = "crates/http_client_tls" }
icons = { path = "crates/icons" }
image_viewer = { path = "crates/image_viewer" }
indexed_docs = { path = "crates/indexed_docs" }
edit_prediction = { path = "crates/edit_prediction" }
edit_prediction_button = { path = "crates/edit_prediction_button" }
inspector_ui = { path = "crates/inspector_ui" }
install_cli = { path = "crates/install_cli" }
jj = { path = "crates/jj" }
jj_ui = { path = "crates/jj_ui" }
journal = { path = "crates/journal" }
language = { path = "crates/language" }
language_extension = { path = "crates/language_extension" }
language_model = { path = "crates/language_model" }
language_models = { path = "crates/language_models" }
language_selector = { path = "crates/language_selector" }
language_tools = { path = "crates/language_tools" }
languages = { path = "crates/languages" }
livekit_api = { path = "crates/livekit_api" }
livekit_client = { path = "crates/livekit_client" }
lmstudio = { path = "crates/lmstudio" }
lsp = { path = "crates/lsp" }
markdown = { path = "crates/markdown" }
markdown_preview = { path = "crates/markdown_preview" }
svg_preview = { path = "crates/svg_preview" }
media = { path = "crates/media" }
menu = { path = "crates/menu" }
migrator = { path = "crates/migrator" }
mistral = { path = "crates/mistral" }
multi_buffer = { path = "crates/multi_buffer" }
nc = { path = "crates/nc" }
net = { path = "crates/net" }
node_runtime = { path = "crates/node_runtime" }
notifications = { path = "crates/notifications" }
ollama = { path = "crates/ollama" }
onboarding = { path = "crates/onboarding" }
open_ai = { path = "crates/open_ai" }
open_router = { path = "crates/open_router", features = ["schemars"] }
outline = { path = "crates/outline" }
outline_panel = { path = "crates/outline_panel" }
panel = { path = "crates/panel" }
paths = { path = "crates/paths" }
picker = { path = "crates/picker" }
plugin = { path = "crates/plugin" }
plugin_macros = { path = "crates/plugin_macros" }
prettier = { path = "crates/prettier" }
settings_profile_selector = { path = "crates/settings_profile_selector" }
project = { path = "crates/project" }
project_panel = { path = "crates/project_panel" }
project_symbols = { path = "crates/project_symbols" }
prompt_store = { path = "crates/prompt_store" }
proto = { path = "crates/proto" }
recent_projects = { path = "crates/recent_projects" }
refineable = { path = "crates/refineable" }
release_channel = { path = "crates/release_channel" }
remote = { path = "crates/remote" }
remote_server = { path = "crates/remote_server" }
repl = { path = "crates/repl" }
reqwest_client = { path = "crates/reqwest_client" }
rich_text = { path = "crates/rich_text" }
rope = { path = "crates/rope" }
rpc = { path = "crates/rpc" }
rules_library = { path = "crates/rules_library" }
search = { path = "crates/search" }
semantic_index = { path = "crates/semantic_index" }
semantic_version = { path = "crates/semantic_version" }
session = { path = "crates/session" }
settings = { path = "crates/settings" }
settings_ui = { path = "crates/settings_ui" }
snippet = { path = "crates/snippet" }
snippet_provider = { path = "crates/snippet_provider" }
snippets_ui = { path = "crates/snippets_ui" }
sqlez = { path = "crates/sqlez" }
sqlez_macros = { path = "crates/sqlez_macros" }
story = { path = "crates/story" }
storybook = { path = "crates/storybook" }
streaming_diff = { path = "crates/streaming_diff" }
sum_tree = { path = "crates/sum_tree" }
supermaven = { path = "crates/supermaven" }
supermaven_api = { path = "crates/supermaven_api" }
tab_switcher = { path = "crates/tab_switcher" }
task = { path = "crates/task" }
tasks_ui = { path = "crates/tasks_ui" }
telemetry = { path = "crates/telemetry" }
telemetry_events = { path = "crates/telemetry_events" }
terminal = { path = "crates/terminal" }
terminal_view = { path = "crates/terminal_view" }
text = { path = "crates/text" }
theme = { path = "crates/theme" }
theme_extension = { path = "crates/theme_extension" }
theme_importer = { path = "crates/theme_importer" }
theme_selector = { path = "crates/theme_selector" }
time_format = { path = "crates/time_format" }
title_bar = { path = "crates/title_bar" }
toolchain_selector = { path = "crates/toolchain_selector" }
ui = { path = "crates/ui" }
ui_input = { path = "crates/ui_input" }
ui_macros = { path = "crates/ui_macros" }
ui_prompt = { path = "crates/ui_prompt" }
util = { path = "crates/util" }
util_macros = { path = "crates/util_macros" }
vercel = { path = "crates/vercel" }
vim = { path = "crates/vim" }
vim_mode_setting = { path = "crates/vim_mode_setting" }

watch = { path = "crates/watch" }
web_search = { path = "crates/web_search" }
web_search_providers = { path = "crates/web_search_providers" }
welcome = { path = "crates/welcome" }
workspace = { path = "crates/workspace" }
worktree = { path = "crates/worktree" }
x_ai = { path = "crates/x_ai" }
zed = { path = "crates/zed" }
zed_actions = { path = "crates/zed_actions" }
zeta = { path = "crates/zeta" }
zlog = { path = "crates/zlog" }
zlog_settings = { path = "crates/zlog_settings" }

#
# External crates
#

agentic-coding-protocol = "0.0.10"
<<<<<<< HEAD
agent-client-protocol = "0.0.22"
=======
agent-client-protocol = { version = "0.0.23" }
>>>>>>> 5bfe086b
aho-corasick = "1.1"
alacritty_terminal = { git = "https://github.com/zed-industries/alacritty.git", branch = "add-hush-login-flag" }
any_vec = "0.14"
anyhow = "1.0.86"
arrayvec = { version = "0.7.4", features = ["serde"] }
ashpd = { version = "0.11", default-features = false, features = ["async-std"] }
async-compat = "0.2.1"
async-compression = { version = "0.4", features = ["gzip", "futures-io"] }
async-dispatcher = "0.1"
async-fs = "2.1"
async-pipe = { git = "https://github.com/zed-industries/async-pipe-rs", rev = "82d00a04211cf4e1236029aa03e6b6ce2a74c553" }
async-recursion = "1.0.0"
async-tar = "0.5.0"
async-trait = "0.1"
async-tungstenite = "0.29.1"
async_zip = { version = "0.0.17", features = ["deflate", "deflate64"] }
aws-config = { version = "1.6.1", features = ["behavior-version-latest"] }
aws-credential-types = { version = "1.2.2", features = [
    "hardcoded-credentials",
] }
aws-sdk-bedrockruntime = { version = "1.80.0", features = [
    "behavior-version-latest",
] }
aws-smithy-runtime-api = { version = "1.7.4", features = ["http-1x", "client"] }
aws-smithy-types = { version = "1.3.0", features = ["http-body-1-x"] }
base64 = "0.22"
bitflags = "2.6.0"
blade-graphics = { git = "https://github.com/kvark/blade", rev = "e0ec4e720957edd51b945b64dd85605ea54bcfe5" }
blade-macros = { git = "https://github.com/kvark/blade", rev = "e0ec4e720957edd51b945b64dd85605ea54bcfe5" }
blade-util = { git = "https://github.com/kvark/blade", rev = "e0ec4e720957edd51b945b64dd85605ea54bcfe5" }
blake3 = "1.5.3"
bytes = "1.0"
cargo_metadata = "0.19"
cargo_toml = "0.21"
chrono = { version = "0.4", features = ["serde"] }
ciborium = "0.2"
circular-buffer = "1.0"
clap = { version = "4.4", features = ["derive"] }
cocoa = "0.26"
cocoa-foundation = "0.2.0"
convert_case = "0.8.0"
core-foundation = "0.10.0"
core-foundation-sys = "0.8.6"
core-video = { version = "0.4.3", features = ["metal"] }
cpal = "0.16"
crash-handler = "0.6"
criterion = { version = "0.5", features = ["html_reports"] }
ctor = "0.4.0"
dap-types = { git = "https://github.com/zed-industries/dap-types", rev = "1b461b310481d01e02b2603c16d7144b926339f8" }
dashmap = "6.0"
derive_more = "0.99.17"
dirs = "4.0"
documented = "0.9.1"
dotenvy = "0.15.0"
ec4rs = "1.1"
emojis = "0.6.1"
env_logger = "0.11"
exec = "0.3.1"
fancy-regex = "0.14.0"
fork = "0.2.0"
futures = "0.3"
futures-batch = "0.6.1"
futures-lite = "1.13"
git2 = { version = "0.20.1", default-features = false }
globset = "0.4"
handlebars = "4.3"
heck = "0.5"
heed = { version = "0.21.0", features = ["read-txn-no-tls"] }
hex = "0.4.3"
html5ever = "0.27.0"
http = "1.1"
http-body = "1.0"
hyper = "0.14"
ignore = "0.4.22"
image = "0.25.1"
imara-diff = "0.1.8"
indexmap = { version = "2.7.0", features = ["serde"] }
indoc = "2"
inventory = "0.3.19"
itertools = "0.14.0"
jj-lib = { git = "https://github.com/jj-vcs/jj", rev = "e18eb8e05efaa153fad5ef46576af145bba1807f" }
json_dotpath = "1.1"
jsonschema = "0.30.0"
jsonwebtoken = "9.3"
jupyter-protocol = { git = "https://github.com/ConradIrwin/runtimed", rev = "7130c804216b6914355d15d0b91ea91f6babd734" }
jupyter-websocket-client = {  git = "https://github.com/ConradIrwin/runtimed" ,rev = "7130c804216b6914355d15d0b91ea91f6babd734" }
libc = "0.2"
libsqlite3-sys = { version = "0.30.1", features = ["bundled"] }
linkify = "0.10.0"
log = { version = "0.4.16", features = ["kv_unstable_serde", "serde"] }
lsp-types = { git = "https://github.com/zed-industries/lsp-types", rev = "39f629bdd03d59abd786ed9fc27e8bca02c0c0ec" }
markup5ever_rcdom = "0.3.0"
metal = "0.29"
minidumper = "0.8"
moka = { version = "0.12.10", features = ["sync"] }
naga = { version = "25.0", features = ["wgsl-in"] }
nanoid = "0.4"
nbformat = {  git = "https://github.com/ConradIrwin/runtimed", rev = "7130c804216b6914355d15d0b91ea91f6babd734" }
nix = "0.29"
num-format = "0.4.4"
objc = "0.2"
open = "5.0.0"
ordered-float = "2.1.1"
palette = { version = "0.7.5", default-features = false, features = ["std"] }
parking_lot = "0.12.1"
partial-json-fixer = "0.5.3"
parse_int = "0.9"
pathdiff = "0.2"
pet = { git = "https://github.com/microsoft/python-environment-tools.git", rev = "845945b830297a50de0e24020b980a65e4820559" }
pet-conda = { git = "https://github.com/microsoft/python-environment-tools.git", rev = "845945b830297a50de0e24020b980a65e4820559" }
pet-core = { git = "https://github.com/microsoft/python-environment-tools.git", rev = "845945b830297a50de0e24020b980a65e4820559" }
pet-fs = { git = "https://github.com/microsoft/python-environment-tools.git", rev = "845945b830297a50de0e24020b980a65e4820559" }
pet-pixi = { git = "https://github.com/microsoft/python-environment-tools.git", rev = "845945b830297a50de0e24020b980a65e4820559" }
pet-poetry = { git = "https://github.com/microsoft/python-environment-tools.git", rev = "845945b830297a50de0e24020b980a65e4820559" }
pet-reporter = { git = "https://github.com/microsoft/python-environment-tools.git", rev = "845945b830297a50de0e24020b980a65e4820559" }
portable-pty = "0.9.0"
postage = { version = "0.5", features = ["futures-traits"] }
pretty_assertions = { version = "1.3.0", features = ["unstable"] }
proc-macro2 = "1.0.93"
profiling = "1"
prost = "0.9"
prost-build = "0.9"
prost-types = "0.9"
pulldown-cmark = { version = "0.12.0", default-features = false }
quote = "1.0.9"
rand = "0.8.5"
rayon = "1.8"
ref-cast = "1.0.24"
regex = "1.5"
reqwest = { git = "https://github.com/zed-industries/reqwest.git", rev = "951c770a32f1998d6e999cef3e59e0013e6c4415", default-features = false, features = [
    "charset",
    "http2",
    "macos-system-configuration",
    "multipart",
    "rustls-tls-native-roots",
    "socks",
    "stream",
] }
rsa = "0.9.6"
runtimelib = {  git = "https://github.com/ConradIrwin/runtimed", rev = "7130c804216b6914355d15d0b91ea91f6babd734", default-features = false, features = [
    "async-dispatcher-runtime",
] }
rust-embed = { version = "8.4", features = ["include-exclude"] }
rustc-demangle = "0.1.23"
rustc-hash = "2.1.0"
rustls = { version = "0.23.26" }
rustls-platform-verifier = "0.5.0"
scap = { git = "https://github.com/zed-industries/scap", rev = "808aa5c45b41e8f44729d02e38fd00a2fe2722e7", default-features = false }
schemars = { version = "1.0", features = ["indexmap2"] }
semver = "1.0"
serde = { version = "1.0", features = ["derive", "rc"] }
serde_derive = { version = "1.0", features = ["deserialize_in_place"] }
serde_json = { version = "1.0", features = ["preserve_order", "raw_value"] }
serde_json_lenient = { version = "0.2", features = [
    "preserve_order",
    "raw_value",
] }
serde_repr = "0.1"
sha2 = "0.10"
shellexpand = "2.1.0"
shlex = "1.3.0"
simplelog = "0.12.2"
smallvec = { version = "1.6", features = ["union"] }
smol = "2.0"
sqlformat = "0.2"
streaming-iterator = "0.1"
strsim = "0.11"
strum = { version = "0.27.0", features = ["derive"] }
subtle = "2.5.0"
syn = { version = "2.0.101", features = ["full", "extra-traits"] }
sys-locale = "0.3.1"
sysinfo = "0.31.0"
take-until = "0.2.0"
tempfile = "3.20.0"
thiserror = "2.0.12"
tiktoken-rs = { git = "https://github.com/zed-industries/tiktoken-rs", rev = "30c32a4522751699adeda0d5840c71c3b75ae73d" }
time = { version = "0.3", features = [
    "macros",
    "parsing",
    "serde",
    "serde-well-known",
    "formatting",
] }
tiny_http = "0.8"
tokio = { version = "1" }
tokio-tungstenite = { version = "0.26", features = ["__rustls-tls"] }
toml = "0.8"
tower-http = "0.4.4"
tree-sitter = { version = "0.25.6", features = ["wasm"] }
tree-sitter-bash = "0.25.0"
tree-sitter-c = "0.23"
tree-sitter-cpp = "0.23"
tree-sitter-css = "0.23"
tree-sitter-diff = "0.1.0"
tree-sitter-elixir = "0.3"
tree-sitter-embedded-template = "0.23.0"
tree-sitter-gitcommit = { git = "https://github.com/zed-industries/tree-sitter-git-commit", rev = "88309716a69dd13ab83443721ba6e0b491d37ee9" }
tree-sitter-go = "0.23"
tree-sitter-go-mod = { git = "https://github.com/camdencheek/tree-sitter-go-mod", rev = "6efb59652d30e0e9cd5f3b3a669afd6f1a926d3c", package = "tree-sitter-gomod" }
tree-sitter-gowork = { git = "https://github.com/zed-industries/tree-sitter-go-work", rev = "acb0617bf7f4fda02c6217676cc64acb89536dc7" }
tree-sitter-heex = { git = "https://github.com/zed-industries/tree-sitter-heex", rev = "1dd45142fbb05562e35b2040c6129c9bca346592" }
tree-sitter-html = "0.23"
tree-sitter-jsdoc = "0.23"
tree-sitter-json = "0.24"
tree-sitter-md = { git = "https://github.com/tree-sitter-grammars/tree-sitter-markdown", rev = "9a23c1a96c0513d8fc6520972beedd419a973539" }
tree-sitter-python = { git = "https://github.com/zed-industries/tree-sitter-python", rev = "218fcbf3fda3d029225f3dec005cb497d111b35e" }
tree-sitter-regex = "0.24"
tree-sitter-ruby = "0.23"
tree-sitter-rust = "0.24"
tree-sitter-typescript = "0.23"
tree-sitter-yaml = { git = "https://github.com/zed-industries/tree-sitter-yaml", rev = "baff0b51c64ef6a1fb1f8390f3ad6015b83ec13a" }
unicase = "2.6"
unicode-script = "0.5.7"
unicode-segmentation = "1.10"
unindent = "0.2.0"
url = "2.2"
urlencoding = "2.1.2"
uuid = { version = "1.1.2", features = ["v4", "v5", "v7", "serde"] }
walkdir = "2.5"
wasm-encoder = "0.221"
wasmparser = "0.221"
wasmtime = { version = "29", default-features = false, features = [
    "async",
    "demangle",
    "runtime",
    "cranelift",
    "component-model",
    "incremental-cache",
    "parallel-compilation",
] }
wasmtime-wasi = "29"
which = "6.0.0"
windows-core = "0.61"
wit-component = "0.221"
workspace-hack = "0.1.0"
# We can switch back to the published version once https://github.com/infinitefield/yawc/pull/16 is merged and a new
# version is released.
yawc = { git = "https://github.com/deviant-forks/yawc", rev = "1899688f3e69ace4545aceb97b2a13881cf26142" }
zstd = "0.11"

[workspace.dependencies.async-stripe]
git = "https://github.com/zed-industries/async-stripe"
rev = "3672dd4efb7181aa597bf580bf5a2f5d23db6735"
default-features = false
features = [
    "runtime-tokio-hyper-rustls",
    "billing",
    "checkout",
    "events",
    # The features below are only enabled to get the `events` feature to build.
    "chrono",
    "connect",
]

[workspace.dependencies.windows]
version = "0.61"
features = [
    "Foundation_Numerics",
    "Storage_Search",
    "Storage_Streams",
    "System_Threading",
    "UI_ViewManagement",
    "Wdk_System_SystemServices",
    "Win32_Globalization",
    "Win32_Graphics_Direct3D",
    "Win32_Graphics_Direct3D11",
    "Win32_Graphics_Direct3D_Fxc",
    "Win32_Graphics_DirectComposition",
    "Win32_Graphics_DirectWrite",
    "Win32_Graphics_Dwm",
    "Win32_Graphics_Dxgi",
    "Win32_Graphics_Dxgi_Common",
    "Win32_Graphics_Gdi",
    "Win32_Graphics_Imaging",
    "Win32_Networking_WinSock",
    "Win32_Security",
    "Win32_Security_Credentials",
    "Win32_Storage_FileSystem",
    "Win32_System_Com",
    "Win32_System_Com_StructuredStorage",
    "Win32_System_Console",
    "Win32_System_DataExchange",
    "Win32_System_IO",
    "Win32_System_LibraryLoader",
    "Win32_System_Memory",
    "Win32_System_Ole",
    "Win32_System_Pipes",
    "Win32_System_SystemInformation",
    "Win32_System_SystemServices",
    "Win32_System_Threading",
    "Win32_System_Variant",
    "Win32_System_WinRT",
    "Win32_UI_Controls",
    "Win32_UI_HiDpi",
    "Win32_UI_Input_Ime",
    "Win32_UI_Input_KeyboardAndMouse",
    "Win32_UI_Shell",
    "Win32_UI_Shell_Common",
    "Win32_UI_Shell_PropertiesSystem",
    "Win32_UI_WindowsAndMessaging",
]

[patch.crates-io]
notify = { git = "https://github.com/zed-industries/notify.git", rev = "bbb9ea5ae52b253e095737847e367c30653a2e96" }
notify-types = { git = "https://github.com/zed-industries/notify.git", rev = "bbb9ea5ae52b253e095737847e367c30653a2e96" }
windows-capture = { git = "https://github.com/zed-industries/windows-capture.git", rev = "f0d6c1b6691db75461b732f6d5ff56eed002eeb9" }

# Makes the workspace hack crate refer to the local one, but only when you're building locally
workspace-hack = { path = "tooling/workspace-hack" }

[profile.dev]
split-debuginfo = "unpacked"
codegen-units = 16

# mirror configuration for crates compiled for the build platform
# (without this cargo will compile ~400 crates twice)
[profile.dev.build-override]
codegen-units = 16

[profile.dev.package]
taffy = { opt-level = 3 }
cranelift-codegen = { opt-level = 3 }
cranelift-codegen-meta = { opt-level = 3 }
cranelift-codegen-shared = { opt-level = 3 }
resvg = { opt-level = 3 }
rustybuzz = { opt-level = 3 }
ttf-parser = { opt-level = 3 }
wasmtime-cranelift = { opt-level = 3 }
wasmtime = { opt-level = 3 }
# Build single-source-file crates with cg=1 as it helps make `cargo build` of a whole workspace a bit faster
activity_indicator = { codegen-units = 1 }
assets = { codegen-units = 1 }
breadcrumbs = { codegen-units = 1 }
collections = { codegen-units = 1 }
command_palette = { codegen-units = 1 }
command_palette_hooks = { codegen-units = 1 }
extension_cli = { codegen-units = 1 }
feature_flags = { codegen-units = 1 }
file_icons = { codegen-units = 1 }
fsevent = { codegen-units = 1 }
image_viewer = { codegen-units = 1 }
edit_prediction_button = { codegen-units = 1 }
install_cli = { codegen-units = 1 }
journal = { codegen-units = 1 }
lmstudio = { codegen-units = 1 }
menu = { codegen-units = 1 }
notifications = { codegen-units = 1 }
ollama = { codegen-units = 1 }
outline = { codegen-units = 1 }
paths = { codegen-units = 1 }
prettier = { codegen-units = 1 }
project_symbols = { codegen-units = 1 }
refineable = { codegen-units = 1 }
release_channel = { codegen-units = 1 }
reqwest_client = { codegen-units = 1 }
rich_text = { codegen-units = 1 }
semantic_version = { codegen-units = 1 }
session = { codegen-units = 1 }
snippet = { codegen-units = 1 }
snippets_ui = { codegen-units = 1 }
sqlez_macros = { codegen-units = 1 }
story = { codegen-units = 1 }
supermaven_api = { codegen-units = 1 }
telemetry_events = { codegen-units = 1 }
theme_selector = { codegen-units = 1 }
time_format = { codegen-units = 1 }
ui_input = { codegen-units = 1 }
zed_actions = { codegen-units = 1 }

[profile.release]
debug = "limited"
lto = "thin"
codegen-units = 1

[profile.release.package]
zed = { codegen-units = 16 }

[profile.release-fast]
inherits = "release"
debug = "full"
lto = false
codegen-units = 16

[workspace.lints.rust]
unexpected_cfgs = { level = "allow" }

[workspace.lints.clippy]
dbg_macro = "deny"
todo = "deny"

# Motivation: We use `vec![a..b]` a lot when dealing with ranges in text, so
# warning on this rule produces a lot of noise.
single_range_in_vec_init = "allow"

# These are all of the rules that currently have violations in the Zed
# codebase.
#
# We'll want to drive this list down by either:
# 1. fixing violations of the rule and begin enforcing it
# 2. deciding we want to allow the rule permanently, at which point
#    we should codify that separately above.
#
# This list shouldn't be added to; it should only get shorter.
# =============================================================================

# There are a bunch of rules currently failing in the `style` group, so
# allow all of those, for now.
style = { level = "allow", priority = -1 }

# Temporary list of style lints that we've fixed so far.
module_inception = { level = "deny" }
question_mark = { level = "deny" }
redundant_closure = { level = "deny" }
# Individual rules that have violations in the codebase:
type_complexity = "allow"
# We often return trait objects from `new` functions.
new_ret_no_self = { level = "allow" }
# We have a few `next` functions that differ in lifetimes
# compared to Iterator::next. Yet, clippy complains about those.
should_implement_trait = { level = "allow" }
let_underscore_future = "allow"

# in Rust it can be very tedious to reduce argument count without
# running afoul of the borrow checker.
too_many_arguments = "allow"

# We often have large enum variants yet we rarely actually bother with splitting them up.
large_enum_variant = "allow"

[workspace.metadata.cargo-machete]
ignored = [
    "bindgen",
    "cbindgen",
    "prost_build",
    "serde",
    "component",
    "documented",
    "workspace-hack",
]<|MERGE_RESOLUTION|>--- conflicted
+++ resolved
@@ -425,11 +425,7 @@
 #
 
 agentic-coding-protocol = "0.0.10"
-<<<<<<< HEAD
-agent-client-protocol = "0.0.22"
-=======
-agent-client-protocol = { version = "0.0.23" }
->>>>>>> 5bfe086b
+agent-client-protocol = "0.0.23"
 aho-corasick = "1.1"
 alacritty_terminal = { git = "https://github.com/zed-industries/alacritty.git", branch = "add-hush-login-flag" }
 any_vec = "0.14"
