// Translates old acp agents into the new schema
use agent_client_protocol as acp;
use agentic_coding_protocol::{self as acp_old, AgentRequest as _};
use anyhow::{Context as _, Result};
use futures::channel::oneshot;
use gpui::{AppContext as _, AsyncApp, Entity, Task, WeakEntity};
use project::Project;
use std::{
    cell::{Ref, RefCell},
    error::Error,
    fmt,
    path::Path,
    rc::Rc,
};
use ui::App;
use util::ResultExt as _;

use crate::{AcpThread, AgentConnection};

#[derive(Clone)]
pub struct OldAcpClientDelegate {
    thread: Rc<RefCell<WeakEntity<AcpThread>>>,
    cx: AsyncApp,
    next_tool_call_id: Rc<RefCell<u64>>,
    // sent_buffer_versions: HashMap<Entity<Buffer>, HashMap<u64, BufferSnapshot>>,
}

impl OldAcpClientDelegate {
    pub fn new(thread: Rc<RefCell<WeakEntity<AcpThread>>>, cx: AsyncApp) -> Self {
        Self {
            thread,
            cx,
            next_tool_call_id: Rc::new(RefCell::new(0)),
        }
    }
}

impl acp_old::Client for OldAcpClientDelegate {
    async fn stream_assistant_message_chunk(
        &self,
        params: acp_old::StreamAssistantMessageChunkParams,
    ) -> Result<(), acp_old::Error> {
        let cx = &mut self.cx.clone();

        cx.update(|cx| {
            self.thread
                .borrow()
                .update(cx, |thread, cx| match params.chunk {
                    acp_old::AssistantMessageChunk::Text { text } => {
                        thread.push_assistant_content_block(text.into(), false, cx)
                    }
                    acp_old::AssistantMessageChunk::Thought { thought } => {
                        thread.push_assistant_content_block(thought.into(), true, cx)
                    }
                })
                .log_err();
        })?;

        Ok(())
    }

    async fn request_tool_call_confirmation(
        &self,
        request: acp_old::RequestToolCallConfirmationParams,
    ) -> Result<acp_old::RequestToolCallConfirmationResponse, acp_old::Error> {
        let cx = &mut self.cx.clone();

        let old_acp_id = *self.next_tool_call_id.borrow() + 1;
        self.next_tool_call_id.replace(old_acp_id);

        let tool_call = into_new_tool_call(
            acp::ToolCallId(old_acp_id.to_string().into()),
            request.tool_call,
        );

        let mut options = match request.confirmation {
            acp_old::ToolCallConfirmation::Edit { .. } => vec![(
                acp_old::ToolCallConfirmationOutcome::AlwaysAllow,
                acp::PermissionOptionKind::AllowAlways,
                "Always Allow Edits".to_string(),
            )],
            acp_old::ToolCallConfirmation::Execute { root_command, .. } => vec![(
                acp_old::ToolCallConfirmationOutcome::AlwaysAllow,
                acp::PermissionOptionKind::AllowAlways,
                format!("Always Allow {}", root_command),
            )],
            acp_old::ToolCallConfirmation::Mcp {
                server_name,
                tool_name,
                ..
            } => vec![
                (
                    acp_old::ToolCallConfirmationOutcome::AlwaysAllowMcpServer,
                    acp::PermissionOptionKind::AllowAlways,
                    format!("Always Allow {}", server_name),
                ),
                (
                    acp_old::ToolCallConfirmationOutcome::AlwaysAllowTool,
                    acp::PermissionOptionKind::AllowAlways,
                    format!("Always Allow {}", tool_name),
                ),
            ],
            acp_old::ToolCallConfirmation::Fetch { .. } => vec![(
                acp_old::ToolCallConfirmationOutcome::AlwaysAllow,
                acp::PermissionOptionKind::AllowAlways,
                "Always Allow".to_string(),
            )],
            acp_old::ToolCallConfirmation::Other { .. } => vec![(
                acp_old::ToolCallConfirmationOutcome::AlwaysAllow,
                acp::PermissionOptionKind::AllowAlways,
                "Always Allow".to_string(),
            )],
        };

        options.extend([
            (
                acp_old::ToolCallConfirmationOutcome::Allow,
                acp::PermissionOptionKind::AllowOnce,
                "Allow".to_string(),
            ),
            (
                acp_old::ToolCallConfirmationOutcome::Reject,
                acp::PermissionOptionKind::RejectOnce,
                "Reject".to_string(),
            ),
        ]);

        let mut outcomes = Vec::with_capacity(options.len());
        let mut acp_options = Vec::with_capacity(options.len());

        for (index, (outcome, kind, label)) in options.into_iter().enumerate() {
            outcomes.push(outcome);
            acp_options.push(acp::PermissionOption {
                id: acp::PermissionOptionId(index.to_string().into()),
                label,
                kind,
            })
        }

        let response = cx
            .update(|cx| {
                self.thread.borrow().update(cx, |thread, cx| {
                    thread.request_tool_call_permission(tool_call, acp_options, cx)
                })
            })?
            .context("Failed to update thread")?
            .await;

        let outcome = match response {
            Ok(option_id) => outcomes[option_id.0.parse::<usize>().unwrap_or(0)],
            Err(oneshot::Canceled) => acp_old::ToolCallConfirmationOutcome::Cancel,
        };

        Ok(acp_old::RequestToolCallConfirmationResponse {
            id: acp_old::ToolCallId(old_acp_id),
            outcome: outcome,
        })
    }

    async fn push_tool_call(
        &self,
        request: acp_old::PushToolCallParams,
    ) -> Result<acp_old::PushToolCallResponse, acp_old::Error> {
        let cx = &mut self.cx.clone();

        let old_acp_id = *self.next_tool_call_id.borrow() + 1;
        self.next_tool_call_id.replace(old_acp_id);

        cx.update(|cx| {
            self.thread.borrow().update(cx, |thread, cx| {
                thread.upsert_tool_call(
                    into_new_tool_call(acp::ToolCallId(old_acp_id.to_string().into()), request),
                    cx,
                )
            })
        })?
        .context("Failed to update thread")?;

        Ok(acp_old::PushToolCallResponse {
            id: acp_old::ToolCallId(old_acp_id),
        })
    }

    async fn update_tool_call(
        &self,
        request: acp_old::UpdateToolCallParams,
    ) -> Result<(), acp_old::Error> {
        let cx = &mut self.cx.clone();

        cx.update(|cx| {
            self.thread.borrow().update(cx, |thread, cx| {
                thread.update_tool_call(
                    acp::ToolCallUpdate {
                        id: acp::ToolCallId(request.tool_call_id.0.to_string().into()),
                        fields: acp::ToolCallUpdateFields {
                            status: Some(into_new_tool_call_status(request.status)),
                            content: Some(
                                request
                                    .content
                                    .into_iter()
                                    .map(into_new_tool_call_content)
                                    .collect::<Vec<_>>(),
                            ),
                            ..Default::default()
                        },
                    },
                    cx,
                )
            })
        })?
        .context("Failed to update thread")??;

        Ok(())
    }

    async fn update_plan(&self, request: acp_old::UpdatePlanParams) -> Result<(), acp_old::Error> {
        let cx = &mut self.cx.clone();

        cx.update(|cx| {
            self.thread.borrow().update(cx, |thread, cx| {
                thread.update_plan(
                    acp::Plan {
                        entries: request
                            .entries
                            .into_iter()
                            .map(into_new_plan_entry)
                            .collect(),
                    },
                    cx,
                )
            })
        })?
        .context("Failed to update thread")?;

        Ok(())
    }

    async fn read_text_file(
        &self,
        acp_old::ReadTextFileParams { path, line, limit }: acp_old::ReadTextFileParams,
    ) -> Result<acp_old::ReadTextFileResponse, acp_old::Error> {
        let content = self
            .cx
            .update(|cx| {
                self.thread.borrow().update(cx, |thread, cx| {
                    thread.read_text_file(path, line, limit, false, cx)
                })
            })?
            .context("Failed to update thread")?
            .await?;
        Ok(acp_old::ReadTextFileResponse { content })
    }

    async fn write_text_file(
        &self,
        acp_old::WriteTextFileParams { path, content }: acp_old::WriteTextFileParams,
    ) -> Result<(), acp_old::Error> {
        self.cx
            .update(|cx| {
                self.thread
                    .borrow()
                    .update(cx, |thread, cx| thread.write_text_file(path, content, cx))
            })?
            .context("Failed to update thread")?
            .await?;

        Ok(())
    }
}

fn into_new_tool_call(id: acp::ToolCallId, request: acp_old::PushToolCallParams) -> acp::ToolCall {
    acp::ToolCall {
        id: id,
        label: request.label,
        kind: acp_kind_from_old_icon(request.icon),
        status: acp::ToolCallStatus::InProgress,
        content: request
            .content
            .into_iter()
            .map(into_new_tool_call_content)
            .collect(),
        locations: request
            .locations
            .into_iter()
            .map(into_new_tool_call_location)
            .collect(),
        raw_input: None,
    }
}

fn acp_kind_from_old_icon(icon: acp_old::Icon) -> acp::ToolKind {
    match icon {
        acp_old::Icon::FileSearch => acp::ToolKind::Search,
        acp_old::Icon::Folder => acp::ToolKind::Search,
        acp_old::Icon::Globe => acp::ToolKind::Search,
        acp_old::Icon::Hammer => acp::ToolKind::Other,
        acp_old::Icon::LightBulb => acp::ToolKind::Think,
        acp_old::Icon::Pencil => acp::ToolKind::Edit,
        acp_old::Icon::Regex => acp::ToolKind::Search,
        acp_old::Icon::Terminal => acp::ToolKind::Execute,
    }
}

fn into_new_tool_call_status(status: acp_old::ToolCallStatus) -> acp::ToolCallStatus {
    match status {
        acp_old::ToolCallStatus::Running => acp::ToolCallStatus::InProgress,
        acp_old::ToolCallStatus::Finished => acp::ToolCallStatus::Completed,
        acp_old::ToolCallStatus::Error => acp::ToolCallStatus::Failed,
    }
}

fn into_new_tool_call_content(content: acp_old::ToolCallContent) -> acp::ToolCallContent {
    match content {
        acp_old::ToolCallContent::Markdown { markdown } => markdown.into(),
        acp_old::ToolCallContent::Diff { diff } => acp::ToolCallContent::Diff {
            diff: into_new_diff(diff),
        },
    }
}

fn into_new_diff(diff: acp_old::Diff) -> acp::Diff {
    acp::Diff {
        path: diff.path,
        old_text: diff.old_text,
        new_text: diff.new_text,
    }
}

fn into_new_tool_call_location(location: acp_old::ToolCallLocation) -> acp::ToolCallLocation {
    acp::ToolCallLocation {
        path: location.path,
        line: location.line,
    }
}

fn into_new_plan_entry(entry: acp_old::PlanEntry) -> acp::PlanEntry {
    acp::PlanEntry {
        content: entry.content,
        priority: into_new_plan_priority(entry.priority),
        status: into_new_plan_status(entry.status),
    }
}

fn into_new_plan_priority(priority: acp_old::PlanEntryPriority) -> acp::PlanEntryPriority {
    match priority {
        acp_old::PlanEntryPriority::Low => acp::PlanEntryPriority::Low,
        acp_old::PlanEntryPriority::Medium => acp::PlanEntryPriority::Medium,
        acp_old::PlanEntryPriority::High => acp::PlanEntryPriority::High,
    }
}

fn into_new_plan_status(status: acp_old::PlanEntryStatus) -> acp::PlanEntryStatus {
    match status {
        acp_old::PlanEntryStatus::Pending => acp::PlanEntryStatus::Pending,
        acp_old::PlanEntryStatus::InProgress => acp::PlanEntryStatus::InProgress,
        acp_old::PlanEntryStatus::Completed => acp::PlanEntryStatus::Completed,
    }
}

#[derive(Debug)]
pub struct Unauthenticated;

impl Error for Unauthenticated {}
impl fmt::Display for Unauthenticated {
    fn fmt(&self, f: &mut fmt::Formatter<'_>) -> fmt::Result {
        write!(f, "Unauthenticated")
    }
}

pub struct OldAcpAgentConnection {
    pub name: &'static str,
    pub connection: acp_old::AgentConnection,
    pub child_status: Task<Result<()>>,
<<<<<<< HEAD
    pub agent_state: Rc<RefCell<acp::AgentState>>,
=======
    pub current_thread: Rc<RefCell<WeakEntity<AcpThread>>>,
>>>>>>> 49b75e9e
}

impl AgentConnection for OldAcpAgentConnection {
    fn new_thread(
        self: Rc<Self>,
        project: Entity<Project>,
        _cwd: &Path,
        cx: &mut AsyncApp,
    ) -> Task<Result<Entity<AcpThread>>> {
        let task = self.connection.request_any(
            acp_old::InitializeParams {
                protocol_version: acp_old::ProtocolVersion::latest(),
            }
            .into_any(),
        );
        let current_thread = self.current_thread.clone();
        cx.spawn(async move |cx| {
            let result = task.await?;
            let result = acp_old::InitializeParams::response_from_any(result)?;

            if !result.is_authenticated {
                anyhow::bail!(Unauthenticated)
            }

            cx.update(|cx| {
                let thread = cx.new(|cx| {
                    let session_id = acp::SessionId("acp-old-no-id".into());
                    AcpThread::new("Gemini", self.clone(), project, session_id, cx)
                });
                current_thread.replace(thread.downgrade());
                thread
            })
        })
    }

    fn state(&self) -> Ref<'_, acp::AgentState> {
        self.agent_state.borrow()
    }

    fn authenticate(&self, _method_id: acp::AuthMethodId, cx: &mut App) -> Task<Result<()>> {
        let task = self
            .connection
            .request_any(acp_old::AuthenticateParams.into_any());
        cx.foreground_executor().spawn(async move {
            task.await?;
            Ok(())
        })
    }

    fn prompt(&self, params: acp::PromptArguments, cx: &mut App) -> Task<Result<()>> {
        let chunks = params
            .prompt
            .into_iter()
            .filter_map(|block| match block {
                acp::ContentBlock::Text(text) => {
                    Some(acp_old::UserMessageChunk::Text { text: text.text })
                }
                acp::ContentBlock::ResourceLink(link) => Some(acp_old::UserMessageChunk::Path {
                    path: link.uri.into(),
                }),
                _ => None,
            })
            .collect();

        let task = self
            .connection
            .request_any(acp_old::SendUserMessageParams { chunks }.into_any());
        cx.foreground_executor().spawn(async move {
            task.await?;
            anyhow::Ok(())
        })
    }

    fn cancel(&self, _session_id: &acp::SessionId, cx: &mut App) {
        let task = self
            .connection
            .request_any(acp_old::CancelSendMessageParams.into_any());
        cx.foreground_executor()
            .spawn(async move {
                task.await?;
                anyhow::Ok(())
            })
            .detach_and_log_err(cx)
    }
}<|MERGE_RESOLUTION|>--- conflicted
+++ resolved
@@ -371,11 +371,8 @@
     pub name: &'static str,
     pub connection: acp_old::AgentConnection,
     pub child_status: Task<Result<()>>,
-<<<<<<< HEAD
     pub agent_state: Rc<RefCell<acp::AgentState>>,
-=======
     pub current_thread: Rc<RefCell<WeakEntity<AcpThread>>>,
->>>>>>> 49b75e9e
 }
 
 impl AgentConnection for OldAcpAgentConnection {
