mod app_menus;
pub mod inline_completion_registry;
#[cfg(not(target_os = "linux"))]
pub(crate) mod only_instance;
mod open_listener;

pub use app_menus::*;
use breadcrumbs::Breadcrumbs;
use client::ZED_URL_SCHEME;
use collections::VecDeque;
use debugger_ui::debugger_panel::DebugPanel;
use editor::{scroll::Autoscroll, Editor, MultiBuffer};
use gpui::{
    actions, point, px, AppContext, AsyncAppContext, Context, FocusableView, MenuItem, PromptLevel,
    ReadGlobal, TitlebarOptions, View, ViewContext, VisualContext, WindowKind, WindowOptions,
};
pub use open_listener::*;

use anyhow::Context as _;
use assets::Assets;
use futures::{channel::mpsc, select_biased, StreamExt};
use project::TaskSourceKind;
use project_panel::ProjectPanel;
use quick_action_bar::QuickActionBar;
use release_channel::{AppCommitSha, ReleaseChannel};
use rope::Rope;
use search::project_search::ProjectSearchBar;
use settings::{
    initial_local_settings_content, initial_tasks_content, watch_config_file, KeymapFile, Settings,
    SettingsStore, DEFAULT_KEYMAP_PATH,
};
use std::{borrow::Cow, ops::Deref, path::Path, sync::Arc};
use task::static_source::{StaticSource, TrackedFile};
use theme::ActiveTheme;
use workspace::notifications::NotificationId;

use terminal_view::terminal_panel::{self, TerminalPanel};
use util::{
    asset_str,
    paths::{self, LOCAL_SETTINGS_RELATIVE_PATH, LOCAL_TASKS_RELATIVE_PATH},
    ResultExt,
};
use uuid::Uuid;
use vim::VimModeSetting;
use welcome::BaseKeymap;
use workspace::{
    create_and_open_local_file, notifications::simple_message_notification::MessageNotification,
    open_new, AppState, NewFile, NewWindow, OpenLog, Toast, Workspace, WorkspaceSettings,
};
use workspace::{notifications::DetachAndPromptErr, Pane};
use zed_actions::{OpenBrowser, OpenSettings, OpenZedUrl, Quit};

actions!(
    zed,
    [
        About,
        DebugElements,
        DecreaseBufferFontSize,
        Hide,
        HideOthers,
        IncreaseBufferFontSize,
        Minimize,
        OpenDefaultKeymap,
        OpenDefaultSettings,
        OpenKeymap,
        OpenLicenses,
        OpenLocalSettings,
        OpenLocalTasks,
        OpenTasks,
        OpenTelemetryLog,
        ResetBufferFontSize,
        ResetDatabase,
        ShowAll,
        ToggleFullScreen,
        Zoom,
    ]
);

pub fn init(cx: &mut AppContext) {
    #[cfg(target_os = "macos")]
    cx.on_action(|_: &Hide, cx| cx.hide());
    #[cfg(target_os = "macos")]
    cx.on_action(|_: &HideOthers, cx| cx.hide_other_apps());
    #[cfg(target_os = "macos")]
    cx.on_action(|_: &ShowAll, cx| cx.unhide_other_apps());
    cx.on_action(quit);
}

pub fn build_window_options(display_uuid: Option<Uuid>, cx: &mut AppContext) -> WindowOptions {
    let display = display_uuid.and_then(|uuid| {
        cx.displays()
            .into_iter()
            .find(|display| display.uuid().ok() == Some(uuid))
    });
    let app_id = ReleaseChannel::global(cx).app_id();

    WindowOptions {
        titlebar: Some(TitlebarOptions {
            title: None,
            appears_transparent: true,
            traffic_light_position: Some(point(px(9.0), px(9.0))),
        }),
        window_bounds: None,
        focus: false,
        show: false,
        kind: WindowKind::Normal,
        is_movable: true,
        display_id: display.map(|display| display.id()),
        window_background: cx.theme().window_background_appearance(),
        app_id: Some(app_id.to_owned()),
    }
}

pub fn initialize_workspace(app_state: Arc<AppState>, cx: &mut AppContext) {
    cx.observe_new_views(move |workspace: &mut Workspace, cx| {
        let workspace_handle = cx.view().clone();
        let center_pane = workspace.active_pane().clone();
        initialize_pane(workspace, &center_pane, cx);
        cx.subscribe(&workspace_handle, {
            move |workspace, _, event, cx| match event {
                workspace::Event::PaneAdded(pane) => {
                    initialize_pane(workspace, pane, cx);
                }
                workspace::Event::OpenBundledFile {
                    text,
                    title,
                    language,
                } => open_bundled_file(workspace, text.clone(), title, language, cx),
                _ => {}
            }
        })
        .detach();

        let inline_completion_button = cx.new_view(|cx| {
            inline_completion_button::InlineCompletionButton::new(app_state.fs.clone(), cx)
        });

        let diagnostic_summary =
            cx.new_view(|cx| diagnostics::items::DiagnosticIndicator::new(workspace, cx));
        let activity_indicator =
            activity_indicator::ActivityIndicator::new(workspace, app_state.languages.clone(), cx);
        let active_buffer_language =
            cx.new_view(|_| language_selector::ActiveBufferLanguage::new(workspace));
        let vim_mode_indicator = cx.new_view(|cx| vim::ModeIndicator::new(cx));
        let cursor_position =
            cx.new_view(|_| go_to_line::cursor_position::CursorPosition::new(workspace));
        workspace.status_bar().update(cx, |status_bar, cx| {
            status_bar.add_left_item(diagnostic_summary, cx);
            status_bar.add_left_item(activity_indicator, cx);
            status_bar.add_right_item(inline_completion_button, cx);
            status_bar.add_right_item(active_buffer_language, cx);
            status_bar.add_right_item(vim_mode_indicator, cx);
            status_bar.add_right_item(cursor_position, cx);
        });

        auto_update::notify_of_any_new_update(cx);

        let handle = cx.view().downgrade();
        cx.on_window_should_close(move |cx| {
            handle
                .update(cx, |workspace, cx| {
                    // We'll handle closing asynchronously
                    workspace.close_window(&Default::default(), cx);
                    false
                })
                .unwrap_or(true)
        });

        let project = workspace.project().clone();
        if project.update(cx, |project, cx| {
            project.is_local() || project.ssh_connection_string(cx).is_some()
        }) {
            project.update(cx, |project, cx| {
                let fs = app_state.fs.clone();
                project.task_inventory().update(cx, |inventory, cx| {
                    let tasks_file_rx =
                        watch_config_file(&cx.background_executor(), fs, paths::TASKS.clone());
                    inventory.add_source(
                        TaskSourceKind::AbsPath {
                            id_base: "global_tasks".into(),
                            abs_path: paths::TASKS.clone(),
                        },
                        |tx, cx| StaticSource::new(TrackedFile::new(tasks_file_rx, tx, cx)),
                        cx,
                    );
                })
            });
        }

        cx.spawn(|workspace_handle, mut cx| async move {
            let assistant_panel =
                assistant::AssistantPanel::load(workspace_handle.clone(), cx.clone());
            let project_panel = ProjectPanel::load(workspace_handle.clone(), cx.clone());
            let terminal_panel = TerminalPanel::load(workspace_handle.clone(), cx.clone());
            let channels_panel =
                collab_ui::collab_panel::CollabPanel::load(workspace_handle.clone(), cx.clone());
            let chat_panel =
                collab_ui::chat_panel::ChatPanel::load(workspace_handle.clone(), cx.clone());
            let notification_panel = collab_ui::notification_panel::NotificationPanel::load(
                workspace_handle.clone(),
                cx.clone(),
            );

<<<<<<< HEAD
            let debug_panel = workspace_handle.update(&mut cx.clone(), |workspace, cx| {
                cx.new_view(|cx| DebugPanel::new(workspace::dock::DockPosition::Bottom, cx))
            })?;

=======
>>>>>>> ab8d25e0
            let (
                project_panel,
                terminal_panel,
                assistant_panel,
                channels_panel,
                chat_panel,
                notification_panel,
            ) = futures::try_join!(
                project_panel,
                terminal_panel,
                assistant_panel,
                channels_panel,
                chat_panel,
                notification_panel,
            )?;

            workspace_handle.update(&mut cx, |workspace, cx| {
                workspace.add_panel(assistant_panel, cx);
                workspace.add_panel(project_panel, cx);
                {
                    let project = workspace.project().read(cx);
                    if project.is_local()
                        || project
                            .dev_server_project_id()
                            .and_then(|dev_server_project_id| {
                                Some(
                                    dev_server_projects::Store::global(cx)
                                        .read(cx)
                                        .dev_server_for_project(dev_server_project_id)?
                                        .ssh_connection_string
                                        .is_some(),
                                )
                            })
                            .unwrap_or(false)
                    {
                        workspace.add_panel(terminal_panel, cx);
                    }
                }
                workspace.add_panel(channels_panel, cx);
                workspace.add_panel(chat_panel, cx);
                workspace.add_panel(notification_panel, cx);
                workspace.add_panel(debug_panel, cx);
                cx.focus_self();
            })
        })
        .detach();

        workspace
            .register_action(about)
            .register_action(|_, _: &Minimize, cx| {
                cx.minimize_window();
            })
            .register_action(|_, _: &Zoom, cx| {
                cx.zoom_window();
            })
            .register_action(|_, _: &ToggleFullScreen, cx| {
                cx.toggle_fullscreen();
            })
            .register_action(|_, action: &OpenZedUrl, cx| {
                OpenListener::global(cx).open_urls(vec![action.url.clone()])
            })
            .register_action(|_, action: &OpenBrowser, cx| cx.open_url(&action.url))
            .register_action(move |_, _: &IncreaseBufferFontSize, cx| {
                theme::adjust_font_size(cx, |size| *size += px(1.0))
            })
            .register_action(move |_, _: &DecreaseBufferFontSize, cx| {
                theme::adjust_font_size(cx, |size| *size -= px(1.0))
            })
            .register_action(move |_, _: &ResetBufferFontSize, cx| theme::reset_font_size(cx))
            .register_action(|_, _: &install_cli::Install, cx| {
                cx.spawn(|workspace, mut cx| async move {
                    let path = install_cli::install_cli(cx.deref())
                        .await
                        .context("error creating CLI symlink")?;
                    workspace.update(&mut cx, |workspace, cx| {
                        struct InstalledZedCli;

                        workspace.show_toast(
                            Toast::new(
                                NotificationId::unique::<InstalledZedCli>(),
                                format!(
                                    "Installed `zed` to {}. You can launch {} from your terminal.",
                                    path.to_string_lossy(),
                                    ReleaseChannel::global(cx).display_name()
                                ),
                            ),
                            cx,
                        )
                    })?;
                    register_zed_scheme(&cx).await.log_err();
                    Ok(())
                })
                .detach_and_prompt_err("Error installing zed cli", cx, |_, _| None);
            })
            .register_action(|_, _: &install_cli::RegisterZedScheme, cx| {
                cx.spawn(|workspace, mut cx| async move {
                    register_zed_scheme(&cx).await?;
                    workspace.update(&mut cx, |workspace, cx| {
                        struct RegisterZedScheme;

                        workspace.show_toast(
                            Toast::new(
                                NotificationId::unique::<RegisterZedScheme>(),
                                format!(
                                    "zed:// links will now open in {}.",
                                    ReleaseChannel::global(cx).display_name()
                                ),
                            ),
                            cx,
                        )
                    })?;
                    Ok(())
                })
                .detach_and_prompt_err(
                    "Error registering zed:// scheme",
                    cx,
                    |_, _| None,
                );
            })
            .register_action(|workspace, _: &OpenLog, cx| {
                open_log_file(workspace, cx);
            })
            .register_action(|workspace, _: &OpenLicenses, cx| {
                open_bundled_file(
                    workspace,
                    asset_str::<Assets>("licenses.md"),
                    "Open Source License Attribution",
                    "Markdown",
                    cx,
                );
            })
            .register_action(
                move |workspace: &mut Workspace,
                      _: &OpenTelemetryLog,
                      cx: &mut ViewContext<Workspace>| {
                    open_telemetry_log_file(workspace, cx);
                },
            )
            .register_action(
                move |_: &mut Workspace, _: &OpenKeymap, cx: &mut ViewContext<Workspace>| {
                    open_settings_file(&paths::KEYMAP, Rope::default, cx);
                },
            )
            .register_action(
                move |_: &mut Workspace, _: &OpenSettings, cx: &mut ViewContext<Workspace>| {
                    open_settings_file(
                        &paths::SETTINGS,
                        || settings::initial_user_settings_content().as_ref().into(),
                        cx,
                    );
                },
            )
            .register_action(
                move |_: &mut Workspace, _: &OpenTasks, cx: &mut ViewContext<Workspace>| {
                    open_settings_file(
                        &paths::TASKS,
                        || settings::initial_tasks_content().as_ref().into(),
                        cx,
                    );
                },
            )
            .register_action(open_local_settings_file)
            .register_action(open_local_tasks_file)
            .register_action(
                move |workspace: &mut Workspace,
                      _: &OpenDefaultKeymap,
                      cx: &mut ViewContext<Workspace>| {
                    open_bundled_file(
                        workspace,
                        settings::default_keymap(),
                        "Default Key Bindings",
                        "JSON",
                        cx,
                    );
                },
            )
            .register_action(
                move |workspace: &mut Workspace,
                      _: &OpenDefaultSettings,
                      cx: &mut ViewContext<Workspace>| {
                    open_bundled_file(
                        workspace,
                        settings::default_settings(),
                        "Default Settings",
                        "JSON",
                        cx,
                    );
                },
            )
            .register_action(
                |workspace: &mut Workspace,
                 _: &project_panel::ToggleFocus,
                 cx: &mut ViewContext<Workspace>| {
                    workspace.toggle_panel_focus::<ProjectPanel>(cx);
                },
            )
            .register_action(
                |workspace: &mut Workspace,
                 _: &collab_ui::collab_panel::ToggleFocus,
                 cx: &mut ViewContext<Workspace>| {
                    workspace.toggle_panel_focus::<collab_ui::collab_panel::CollabPanel>(cx);
                },
            )
            .register_action(
                |workspace: &mut Workspace,
                 _: &collab_ui::chat_panel::ToggleFocus,
                 cx: &mut ViewContext<Workspace>| {
                    workspace.toggle_panel_focus::<collab_ui::chat_panel::ChatPanel>(cx);
                },
            )
            .register_action(
                |workspace: &mut Workspace,
                 _: &collab_ui::notification_panel::ToggleFocus,
                 cx: &mut ViewContext<Workspace>| {
                    workspace
                        .toggle_panel_focus::<collab_ui::notification_panel::NotificationPanel>(cx);
                },
            )
            .register_action(
                |workspace: &mut Workspace,
                 _: &terminal_panel::ToggleFocus,
                 cx: &mut ViewContext<Workspace>| {
                    workspace.toggle_panel_focus::<TerminalPanel>(cx);
                },
            )
            .register_action({
                let app_state = Arc::downgrade(&app_state);
                move |_, _: &NewWindow, cx| {
                    if let Some(app_state) = app_state.upgrade() {
                        open_new(app_state, cx, |workspace, cx| {
                            Editor::new_file(workspace, &Default::default(), cx)
                        })
                        .detach();
                    }
                }
            })
            .register_action({
                let app_state = Arc::downgrade(&app_state);
                move |_, _: &NewFile, cx| {
                    if let Some(app_state) = app_state.upgrade() {
                        open_new(app_state, cx, |workspace, cx| {
                            Editor::new_file(workspace, &Default::default(), cx)
                        })
                        .detach();
                    }
                }
            });

        workspace.focus_handle(cx).focus(cx);
    })
    .detach();
}

fn initialize_pane(workspace: &mut Workspace, pane: &View<Pane>, cx: &mut ViewContext<Workspace>) {
    pane.update(cx, |pane, cx| {
        pane.toolbar().update(cx, |toolbar, cx| {
            let breadcrumbs = cx.new_view(|_| Breadcrumbs::new());
            toolbar.add_item(breadcrumbs, cx);
            let buffer_search_bar = cx.new_view(search::BufferSearchBar::new);
            toolbar.add_item(buffer_search_bar.clone(), cx);

            let quick_action_bar =
                cx.new_view(|cx| QuickActionBar::new(buffer_search_bar, workspace, cx));
            toolbar.add_item(quick_action_bar, cx);
            let diagnostic_editor_controls = cx.new_view(|_| diagnostics::ToolbarControls::new());
            toolbar.add_item(diagnostic_editor_controls, cx);
            let project_search_bar = cx.new_view(|_| ProjectSearchBar::new());
            toolbar.add_item(project_search_bar, cx);
            let lsp_log_item = cx.new_view(|_| language_tools::LspLogToolbarItemView::new());
            toolbar.add_item(lsp_log_item, cx);
            let syntax_tree_item =
                cx.new_view(|_| language_tools::SyntaxTreeToolbarItemView::new());
            toolbar.add_item(syntax_tree_item, cx);
        })
    });
}

fn about(_: &mut Workspace, _: &About, cx: &mut gpui::ViewContext<Workspace>) {
    let release_channel = ReleaseChannel::global(cx).display_name();
    let version = env!("CARGO_PKG_VERSION");
    let message = format!("{release_channel} {version}");
    let detail = AppCommitSha::try_global(cx).map(|sha| sha.0.clone());

    let prompt = cx.prompt(PromptLevel::Info, &message, detail.as_deref(), &["OK"]);
    cx.foreground_executor()
        .spawn(async {
            prompt.await.ok();
        })
        .detach();
}

fn quit(_: &Quit, cx: &mut AppContext) {
    let should_confirm = WorkspaceSettings::get_global(cx).confirm_quit;
    cx.spawn(|mut cx| async move {
        let mut workspace_windows = cx.update(|cx| {
            cx.windows()
                .into_iter()
                .filter_map(|window| window.downcast::<Workspace>())
                .collect::<Vec<_>>()
        })?;

        // If multiple windows have unsaved changes, and need a save prompt,
        // prompt in the active window before switching to a different window.
        cx.update(|mut cx| {
            workspace_windows.sort_by_key(|window| window.is_active(&mut cx) == Some(false));
        })
        .log_err();

        if let (true, Some(workspace)) = (should_confirm, workspace_windows.first().copied()) {
            let answer = workspace
                .update(&mut cx, |_, cx| {
                    cx.prompt(
                        PromptLevel::Info,
                        "Are you sure you want to quit?",
                        None,
                        &["Quit", "Cancel"],
                    )
                })
                .log_err();

            if let Some(answer) = answer {
                let answer = answer.await.ok();
                if answer != Some(0) {
                    return Ok(());
                }
            }
        }

        // If the user cancels any save prompt, then keep the app open.
        for window in workspace_windows {
            if let Some(should_close) = window
                .update(&mut cx, |workspace, cx| {
                    workspace.prepare_to_close(true, cx)
                })
                .log_err()
            {
                if !should_close.await? {
                    return Ok(());
                }
            }
        }
        cx.update(|cx| cx.quit())?;
        anyhow::Ok(())
    })
    .detach_and_log_err(cx);
}

fn open_log_file(workspace: &mut Workspace, cx: &mut ViewContext<Workspace>) {
    const MAX_LINES: usize = 1000;
    workspace
        .with_local_workspace(cx, move |workspace, cx| {
            let fs = workspace.app_state().fs.clone();
            cx.spawn(|workspace, mut cx| async move {
                let (old_log, new_log) =
                    futures::join!(fs.load(&paths::OLD_LOG), fs.load(&paths::LOG));
                let log = match (old_log, new_log) {
                    (Err(_), Err(_)) => None,
                    (old_log, new_log) => {
                        let mut lines = VecDeque::with_capacity(MAX_LINES);
                        for line in old_log
                            .iter()
                            .flat_map(|log| log.lines())
                            .chain(new_log.iter().flat_map(|log| log.lines()))
                        {
                            if lines.len() == MAX_LINES {
                                lines.pop_front();
                            }
                            lines.push_back(line);
                        }
                        Some(
                            lines
                                .into_iter()
                                .flat_map(|line| [line, "\n"])
                                .collect::<String>(),
                        )
                    }
                };

                workspace
                    .update(&mut cx, |workspace, cx| {
                        let Some(log) = log else {
                            struct OpenLogError;

                            workspace.show_notification(
                                NotificationId::unique::<OpenLogError>(),
                                cx,
                                |cx| {
                                    cx.new_view(|_| {
                                        MessageNotification::new(format!(
                                            "Unable to access/open log file at path {:?}",
                                            paths::LOG.as_path()
                                        ))
                                    })
                                },
                            );
                            return;
                        };
                        let project = workspace.project().clone();
                        let buffer = project.update(cx, |project, cx| {
                            project.create_local_buffer(&log, None, cx)
                        });

                        let buffer = cx.new_model(|cx| {
                            MultiBuffer::singleton(buffer, cx).with_title("Log".into())
                        });
                        let editor = cx.new_view(|cx| {
                            Editor::for_multibuffer(buffer, Some(project), true, cx)
                        });

                        editor.update(cx, |editor, cx| {
                            let last_multi_buffer_offset = editor.buffer().read(cx).len(cx);
                            editor.change_selections(Some(Autoscroll::fit()), cx, |s| {
                                s.select_ranges(Some(
                                    last_multi_buffer_offset..last_multi_buffer_offset,
                                ));
                            })
                        });

                        workspace.add_item_to_active_pane(Box::new(editor), None, cx);
                    })
                    .log_err();
            })
            .detach();
        })
        .detach();
}

pub fn handle_keymap_file_changes(
    mut user_keymap_file_rx: mpsc::UnboundedReceiver<String>,
    cx: &mut AppContext,
) {
    BaseKeymap::register(cx);
    VimModeSetting::register(cx);

    let (base_keymap_tx, mut base_keymap_rx) = mpsc::unbounded();
    let mut old_base_keymap = *BaseKeymap::get_global(cx);
    let mut old_vim_enabled = VimModeSetting::get_global(cx).0;
    cx.observe_global::<SettingsStore>(move |cx| {
        let new_base_keymap = *BaseKeymap::get_global(cx);
        let new_vim_enabled = VimModeSetting::get_global(cx).0;

        if new_base_keymap != old_base_keymap || new_vim_enabled != old_vim_enabled {
            old_base_keymap = new_base_keymap;
            old_vim_enabled = new_vim_enabled;
            base_keymap_tx.unbounded_send(()).unwrap();
        }
    })
    .detach();

    load_default_keymap(cx);

    cx.spawn(move |cx| async move {
        let mut user_keymap = KeymapFile::default();
        loop {
            select_biased! {
                _ = base_keymap_rx.next() => {}
                user_keymap_content = user_keymap_file_rx.next() => {
                    if let Some(user_keymap_content) = user_keymap_content {
                        if let Some(keymap_content) = KeymapFile::parse(&user_keymap_content).log_err() {
                            user_keymap = keymap_content;
                        } else {
                            continue
                        }
                    }
                }
            }
            cx.update(|cx| reload_keymaps(cx, &user_keymap)).ok();
        }
    })
    .detach();
}

fn reload_keymaps(cx: &mut AppContext, keymap_content: &KeymapFile) {
    cx.clear_key_bindings();
    load_default_keymap(cx);
    keymap_content.clone().add_to_cx(cx).log_err();
    cx.set_menus(app_menus());
    cx.set_dock_menu(vec![MenuItem::action("New Window", workspace::NewWindow)])
}

pub fn load_default_keymap(cx: &mut AppContext) {
    let base_keymap = *BaseKeymap::get_global(cx);
    if base_keymap == BaseKeymap::None {
        return;
    }

    KeymapFile::load_asset(DEFAULT_KEYMAP_PATH, cx).unwrap();
    if VimModeSetting::get_global(cx).0 {
        KeymapFile::load_asset("keymaps/vim.json", cx).unwrap();
    }

    if let Some(asset_path) = base_keymap.asset_path() {
        KeymapFile::load_asset(asset_path, cx).unwrap();
    }
}

fn open_local_settings_file(
    workspace: &mut Workspace,
    _: &OpenLocalSettings,
    cx: &mut ViewContext<Workspace>,
) {
    open_local_file(
        workspace,
        &LOCAL_SETTINGS_RELATIVE_PATH,
        initial_local_settings_content(),
        cx,
    )
}

fn open_local_tasks_file(
    workspace: &mut Workspace,
    _: &OpenLocalTasks,
    cx: &mut ViewContext<Workspace>,
) {
    open_local_file(
        workspace,
        &LOCAL_TASKS_RELATIVE_PATH,
        initial_tasks_content(),
        cx,
    )
}

fn open_local_file(
    workspace: &mut Workspace,
    settings_relative_path: &'static Path,
    initial_contents: Cow<'static, str>,
    cx: &mut ViewContext<Workspace>,
) {
    let project = workspace.project().clone();
    let worktree = project
        .read(cx)
        .visible_worktrees(cx)
        .find_map(|tree| tree.read(cx).root_entry()?.is_dir().then_some(tree));
    if let Some(worktree) = worktree {
        let tree_id = worktree.read(cx).id();
        cx.spawn(|workspace, mut cx| async move {
            if let Some(dir_path) = settings_relative_path.parent() {
                if worktree.update(&mut cx, |tree, _| tree.entry_for_path(dir_path).is_none())? {
                    project
                        .update(&mut cx, |project, cx| {
                            project.create_entry((tree_id, dir_path), true, cx)
                        })?
                        .await
                        .context("worktree was removed")?;
                }
            }

            if worktree.update(&mut cx, |tree, _| {
                tree.entry_for_path(settings_relative_path).is_none()
            })? {
                project
                    .update(&mut cx, |project, cx| {
                        project.create_entry((tree_id, settings_relative_path), false, cx)
                    })?
                    .await
                    .context("worktree was removed")?;
            }

            let editor = workspace
                .update(&mut cx, |workspace, cx| {
                    workspace.open_path((tree_id, settings_relative_path), None, true, cx)
                })?
                .await?
                .downcast::<Editor>()
                .context("unexpected item type: expected editor item")?;

            editor
                .downgrade()
                .update(&mut cx, |editor, cx| {
                    if let Some(buffer) = editor.buffer().read(cx).as_singleton() {
                        if buffer.read(cx).is_empty() {
                            buffer.update(cx, |buffer, cx| {
                                buffer.edit([(0..0, initial_contents)], None, cx)
                            });
                        }
                    }
                })
                .ok();

            anyhow::Ok(())
        })
        .detach();
    } else {
        struct NoOpenFolders;

        workspace.show_notification(NotificationId::unique::<NoOpenFolders>(), cx, |cx| {
            cx.new_view(|_| MessageNotification::new("This project has no folders open."))
        })
    }
}

fn open_telemetry_log_file(workspace: &mut Workspace, cx: &mut ViewContext<Workspace>) {
    workspace.with_local_workspace(cx, move |workspace, cx| {
        let app_state = workspace.app_state().clone();
        cx.spawn(|workspace, mut cx| async move {
            async fn fetch_log_string(app_state: &Arc<AppState>) -> Option<String> {
                let path = app_state.client.telemetry().log_file_path()?;
                app_state.fs.load(&path).await.log_err()
            }

            let log = fetch_log_string(&app_state).await.unwrap_or_else(|| "// No data has been collected yet".to_string());

            const MAX_TELEMETRY_LOG_LEN: usize = 5 * 1024 * 1024;
            let mut start_offset = log.len().saturating_sub(MAX_TELEMETRY_LOG_LEN);
            if let Some(newline_offset) = log[start_offset..].find('\n') {
                start_offset += newline_offset + 1;
            }
            let log_suffix = &log[start_offset..];
            let json = app_state.languages.language_for_name("JSON").await.log_err();

            workspace.update(&mut cx, |workspace, cx| {
                let project = workspace.project().clone();
                let buffer = project
                    .update(cx, |project, cx| project.create_local_buffer("", None, cx));
                buffer.update(cx, |buffer, cx| {
                    buffer.set_language(json, cx);
                    buffer.edit(
                        [(
                            0..0,
                            concat!(
                                "// Zed collects anonymous usage data to help us understand how people are using the app.\n",
                                "// Telemetry can be disabled via the `settings.json` file.\n",
                                "// Here is the data that has been reported for the current session:\n",
                                "\n"
                            ),
                        )],
                        None,
                        cx,
                    );
                    buffer.edit([(buffer.len()..buffer.len(), log_suffix)], None, cx);
                });

                let buffer = cx.new_model(|cx| {
                    MultiBuffer::singleton(buffer, cx).with_title("Telemetry Log".into())
                });
                workspace.add_item_to_active_pane(
                    Box::new(cx.new_view(|cx| Editor::for_multibuffer(buffer, Some(project), true, cx))),
                    None,cx,
                );
            }).log_err()?;

            Some(())
        })
        .detach();
    }).detach();
}

fn open_bundled_file(
    workspace: &mut Workspace,
    text: Cow<'static, str>,
    title: &'static str,
    language: &'static str,
    cx: &mut ViewContext<Workspace>,
) {
    let language = workspace.app_state().languages.language_for_name(language);
    cx.spawn(|workspace, mut cx| async move {
        let language = language.await.log_err();
        workspace
            .update(&mut cx, |workspace, cx| {
                workspace.with_local_workspace(cx, |workspace, cx| {
                    let project = workspace.project();
                    let buffer = project.update(cx, move |project, cx| {
                        project.create_local_buffer(text.as_ref(), language, cx)
                    });
                    let buffer = cx.new_model(|cx| {
                        MultiBuffer::singleton(buffer, cx).with_title(title.into())
                    });
                    workspace.add_item_to_active_pane(
                        Box::new(cx.new_view(|cx| {
                            Editor::for_multibuffer(buffer, Some(project.clone()), true, cx)
                        })),
                        None,
                        cx,
                    );
                })
            })?
            .await
    })
    .detach_and_log_err(cx);
}

fn open_settings_file(
    abs_path: &'static Path,
    default_content: impl FnOnce() -> Rope + Send + 'static,
    cx: &mut ViewContext<Workspace>,
) {
    cx.spawn(|workspace, mut cx| async move {
        let (worktree_creation_task, settings_open_task) =
            workspace.update(&mut cx, |workspace, cx| {
                let worktree_creation_task = workspace.project().update(cx, |project, cx| {
                    // Set up a dedicated worktree for settings, since otherwise we're dropping and re-starting LSP servers for each file inside on every settings file close/open
                    // TODO: Do note that all other external files (e.g. drag and drop from OS) still have their worktrees released on file close, causing LSP servers' restarts.
                    project.find_or_create_local_worktree(paths::CONFIG_DIR.as_path(), false, cx)
                });
                let settings_open_task = create_and_open_local_file(&abs_path, cx, default_content);
                (worktree_creation_task, settings_open_task)
            })?;

        let _ = worktree_creation_task.await?;
        let _ = settings_open_task.await?;
        anyhow::Ok(())
    })
    .detach_and_log_err(cx);
}

#[cfg(test)]
mod tests {
    use super::*;
    use assets::Assets;
    use collections::HashSet;
    use editor::{display_map::DisplayRow, scroll::Autoscroll, DisplayPoint, Editor};
    use gpui::{
        actions, Action, AnyWindowHandle, AppContext, AssetSource, BorrowAppContext, Entity,
        TestAppContext, VisualTestContext, WindowHandle,
    };
    use language::{LanguageMatcher, LanguageRegistry};
    use project::{Project, ProjectPath, WorktreeSettings};
    use serde_json::json;
    use settings::{handle_settings_file_changes, watch_config_file, SettingsStore};
    use std::path::{Path, PathBuf};
    use theme::{ThemeRegistry, ThemeSettings};
    use workspace::{
        item::{Item, ItemHandle},
        open_new, open_paths, pane, NewFile, OpenVisible, SaveIntent, SplitDirection,
        WorkspaceHandle,
    };

    #[gpui::test]
    async fn test_open_non_existing_file(cx: &mut TestAppContext) {
        let app_state = init_test(cx);
        app_state
            .fs
            .as_fake()
            .insert_tree(
                "/root",
                json!({
                    "a": {
                    },
                }),
            )
            .await;

        cx.update(|cx| {
            open_paths(
                &[PathBuf::from("/root/a/new")],
                app_state.clone(),
                workspace::OpenOptions::default(),
                cx,
            )
        })
        .await
        .unwrap();
        assert_eq!(cx.read(|cx| cx.windows().len()), 1);

        let workspace = cx.windows()[0].downcast::<Workspace>().unwrap();
        workspace
            .update(cx, |workspace, cx| {
                assert!(workspace.active_item_as::<Editor>(cx).is_some())
            })
            .unwrap();
    }

    #[gpui::test]
    async fn test_open_paths_action(cx: &mut TestAppContext) {
        let app_state = init_test(cx);
        app_state
            .fs
            .as_fake()
            .insert_tree(
                "/root",
                json!({
                    "a": {
                        "aa": null,
                        "ab": null,
                    },
                    "b": {
                        "ba": null,
                        "bb": null,
                    },
                    "c": {
                        "ca": null,
                        "cb": null,
                    },
                    "d": {
                        "da": null,
                        "db": null,
                    },
                    "e": {
                        "ea": null,
                        "eb": null,
                    }
                }),
            )
            .await;

        cx.update(|cx| {
            open_paths(
                &[PathBuf::from("/root/a"), PathBuf::from("/root/b")],
                app_state.clone(),
                workspace::OpenOptions::default(),
                cx,
            )
        })
        .await
        .unwrap();
        assert_eq!(cx.read(|cx| cx.windows().len()), 1);

        cx.update(|cx| {
            open_paths(
                &[PathBuf::from("/root/a")],
                app_state.clone(),
                workspace::OpenOptions::default(),
                cx,
            )
        })
        .await
        .unwrap();
        assert_eq!(cx.read(|cx| cx.windows().len()), 1);
        let workspace_1 = cx
            .read(|cx| cx.windows()[0].downcast::<Workspace>())
            .unwrap();
        cx.run_until_parked();
        workspace_1
            .update(cx, |workspace, cx| {
                assert_eq!(workspace.worktrees(cx).count(), 2);
                assert!(workspace.left_dock().read(cx).is_open());
                assert!(workspace
                    .active_pane()
                    .read(cx)
                    .focus_handle(cx)
                    .is_focused(cx));
            })
            .unwrap();

        cx.update(|cx| {
            open_paths(
                &[PathBuf::from("/root/c"), PathBuf::from("/root/d")],
                app_state.clone(),
                workspace::OpenOptions::default(),
                cx,
            )
        })
        .await
        .unwrap();
        assert_eq!(cx.read(|cx| cx.windows().len()), 2);

        // Replace existing windows
        let window = cx
            .update(|cx| cx.windows()[0].downcast::<Workspace>())
            .unwrap();
        cx.update(|cx| {
            open_paths(
                &[PathBuf::from("/root/e")],
                app_state,
                workspace::OpenOptions {
                    replace_window: Some(window),
                    ..Default::default()
                },
                cx,
            )
        })
        .await
        .unwrap();
        cx.background_executor.run_until_parked();
        assert_eq!(cx.read(|cx| cx.windows().len()), 2);
        let workspace_1 = cx
            .update(|cx| cx.windows()[0].downcast::<Workspace>())
            .unwrap();
        workspace_1
            .update(cx, |workspace, cx| {
                assert_eq!(
                    workspace
                        .worktrees(cx)
                        .map(|w| w.read(cx).abs_path())
                        .collect::<Vec<_>>(),
                    &[Path::new("/root/e").into()]
                );
                assert!(workspace.left_dock().read(cx).is_open());
                assert!(workspace.active_pane().focus_handle(cx).is_focused(cx));
            })
            .unwrap();
    }

    #[gpui::test]
    async fn test_open_add_new(cx: &mut TestAppContext) {
        let app_state = init_test(cx);
        app_state
            .fs
            .as_fake()
            .insert_tree("/root", json!({"a": "hey", "b": "", "dir": {"c": "f"}}))
            .await;

        cx.update(|cx| {
            open_paths(
                &[PathBuf::from("/root/dir")],
                app_state.clone(),
                workspace::OpenOptions::default(),
                cx,
            )
        })
        .await
        .unwrap();
        assert_eq!(cx.update(|cx| cx.windows().len()), 1);

        cx.update(|cx| {
            open_paths(
                &[PathBuf::from("/root/a")],
                app_state.clone(),
                workspace::OpenOptions {
                    open_new_workspace: Some(false),
                    ..Default::default()
                },
                cx,
            )
        })
        .await
        .unwrap();
        assert_eq!(cx.update(|cx| cx.windows().len()), 1);

        cx.update(|cx| {
            open_paths(
                &[PathBuf::from("/root/dir/c")],
                app_state.clone(),
                workspace::OpenOptions {
                    open_new_workspace: Some(true),
                    ..Default::default()
                },
                cx,
            )
        })
        .await
        .unwrap();
        assert_eq!(cx.update(|cx| cx.windows().len()), 2);
    }

    #[gpui::test]
    async fn test_open_file_in_many_spaces(cx: &mut TestAppContext) {
        let app_state = init_test(cx);
        app_state
            .fs
            .as_fake()
            .insert_tree("/root", json!({"dir1": {"a": "b"}, "dir2": {"c": "d"}}))
            .await;

        cx.update(|cx| {
            open_paths(
                &[PathBuf::from("/root/dir1/a")],
                app_state.clone(),
                workspace::OpenOptions::default(),
                cx,
            )
        })
        .await
        .unwrap();
        assert_eq!(cx.update(|cx| cx.windows().len()), 1);
        let window1 = cx.update(|cx| cx.active_window().unwrap());

        cx.update(|cx| {
            open_paths(
                &[PathBuf::from("/root/dir2/c")],
                app_state.clone(),
                workspace::OpenOptions::default(),
                cx,
            )
        })
        .await
        .unwrap();
        assert_eq!(cx.update(|cx| cx.windows().len()), 1);

        cx.update(|cx| {
            open_paths(
                &[PathBuf::from("/root/dir2")],
                app_state.clone(),
                workspace::OpenOptions::default(),
                cx,
            )
        })
        .await
        .unwrap();
        assert_eq!(cx.update(|cx| cx.windows().len()), 2);
        let window2 = cx.update(|cx| cx.active_window().unwrap());
        assert!(window1 != window2);
        cx.update_window(window1, |_, cx| cx.activate_window())
            .unwrap();

        cx.update(|cx| {
            open_paths(
                &[PathBuf::from("/root/dir2/c")],
                app_state.clone(),
                workspace::OpenOptions::default(),
                cx,
            )
        })
        .await
        .unwrap();
        assert_eq!(cx.update(|cx| cx.windows().len()), 2);
        // should have opened in window2 because that has dir2 visibly open (window1 has it open, but not in the project panel)
        assert!(cx.update(|cx| cx.active_window().unwrap()) == window2);
    }

    #[gpui::test]
    async fn test_window_edit_state(cx: &mut TestAppContext) {
        let executor = cx.executor();
        let app_state = init_test(cx);
        app_state
            .fs
            .as_fake()
            .insert_tree("/root", json!({"a": "hey"}))
            .await;

        cx.update(|cx| {
            open_paths(
                &[PathBuf::from("/root/a")],
                app_state.clone(),
                workspace::OpenOptions::default(),
                cx,
            )
        })
        .await
        .unwrap();
        assert_eq!(cx.update(|cx| cx.windows().len()), 1);

        // When opening the workspace, the window is not in a edited state.
        let window = cx.update(|cx| cx.windows()[0].downcast::<Workspace>().unwrap());

        let window_is_edited = |window: WindowHandle<Workspace>, cx: &mut TestAppContext| {
            cx.update(|cx| window.read(cx).unwrap().is_edited())
        };
        let pane = window
            .read_with(cx, |workspace, _| workspace.active_pane().clone())
            .unwrap();
        let editor = window
            .read_with(cx, |workspace, cx| {
                workspace
                    .active_item(cx)
                    .unwrap()
                    .downcast::<Editor>()
                    .unwrap()
            })
            .unwrap();

        assert!(!window_is_edited(window, cx));

        // Editing a buffer marks the window as edited.
        window
            .update(cx, |_, cx| {
                editor.update(cx, |editor, cx| editor.insert("EDIT", cx));
            })
            .unwrap();

        assert!(window_is_edited(window, cx));

        // Undoing the edit restores the window's edited state.
        window
            .update(cx, |_, cx| {
                editor.update(cx, |editor, cx| editor.undo(&Default::default(), cx));
            })
            .unwrap();
        assert!(!window_is_edited(window, cx));

        // Redoing the edit marks the window as edited again.
        window
            .update(cx, |_, cx| {
                editor.update(cx, |editor, cx| editor.redo(&Default::default(), cx));
            })
            .unwrap();
        assert!(window_is_edited(window, cx));

        // Closing the item restores the window's edited state.
        let close = window
            .update(cx, |_, cx| {
                pane.update(cx, |pane, cx| {
                    drop(editor);
                    pane.close_active_item(&Default::default(), cx).unwrap()
                })
            })
            .unwrap();
        executor.run_until_parked();

        cx.simulate_prompt_answer(1);
        close.await.unwrap();
        assert!(!window_is_edited(window, cx));

        // Opening the buffer again doesn't impact the window's edited state.
        cx.update(|cx| {
            open_paths(
                &[PathBuf::from("/root/a")],
                app_state,
                workspace::OpenOptions::default(),
                cx,
            )
        })
        .await
        .unwrap();
        let editor = window
            .read_with(cx, |workspace, cx| {
                workspace
                    .active_item(cx)
                    .unwrap()
                    .downcast::<Editor>()
                    .unwrap()
            })
            .unwrap();
        assert!(!window_is_edited(window, cx));

        // Editing the buffer marks the window as edited.
        window
            .update(cx, |_, cx| {
                editor.update(cx, |editor, cx| editor.insert("EDIT", cx));
            })
            .unwrap();
        assert!(window_is_edited(window, cx));

        // Ensure closing the window via the mouse gets preempted due to the
        // buffer having unsaved changes.
        assert!(!VisualTestContext::from_window(window.into(), cx).simulate_close());
        executor.run_until_parked();
        assert_eq!(cx.update(|cx| cx.windows().len()), 1);

        // The window is successfully closed after the user dismisses the prompt.
        cx.simulate_prompt_answer(1);
        executor.run_until_parked();
        assert_eq!(cx.update(|cx| cx.windows().len()), 0);
    }

    #[gpui::test]
    async fn test_new_empty_workspace(cx: &mut TestAppContext) {
        let app_state = init_test(cx);
        cx.update(|cx| {
            open_new(app_state.clone(), cx, |workspace, cx| {
                Editor::new_file(workspace, &Default::default(), cx)
            })
        })
        .await;
        cx.run_until_parked();

        let workspace = cx
            .update(|cx| cx.windows().first().unwrap().downcast::<Workspace>())
            .unwrap();

        let editor = workspace
            .update(cx, |workspace, cx| {
                let editor = workspace
                    .active_item(cx)
                    .unwrap()
                    .downcast::<editor::Editor>()
                    .unwrap();
                editor.update(cx, |editor, cx| {
                    assert!(editor.text(cx).is_empty());
                    assert!(!editor.is_dirty(cx));
                });

                editor
            })
            .unwrap();

        let save_task = workspace
            .update(cx, |workspace, cx| {
                workspace.save_active_item(SaveIntent::Save, cx)
            })
            .unwrap();
        app_state.fs.create_dir(Path::new("/root")).await.unwrap();
        cx.background_executor.run_until_parked();
        cx.simulate_new_path_selection(|_| Some(PathBuf::from("/root/the-new-name")));
        save_task.await.unwrap();
        workspace
            .update(cx, |_, cx| {
                editor.update(cx, |editor, cx| {
                    assert!(!editor.is_dirty(cx));
                    assert_eq!(editor.title(cx), "the-new-name");
                });
            })
            .unwrap();
    }

    #[gpui::test]
    async fn test_open_entry(cx: &mut TestAppContext) {
        let app_state = init_test(cx);
        app_state
            .fs
            .as_fake()
            .insert_tree(
                "/root",
                json!({
                    "a": {
                        "file1": "contents 1",
                        "file2": "contents 2",
                        "file3": "contents 3",
                    },
                }),
            )
            .await;

        let project = Project::test(app_state.fs.clone(), ["/root".as_ref()], cx).await;
        let window = cx.add_window(|cx| Workspace::test_new(project, cx));
        let workspace = window.root(cx).unwrap();

        let entries = cx.read(|cx| workspace.file_project_paths(cx));
        let file1 = entries[0].clone();
        let file2 = entries[1].clone();
        let file3 = entries[2].clone();

        // Open the first entry
        let entry_1 = window
            .update(cx, |w, cx| w.open_path(file1.clone(), None, true, cx))
            .unwrap()
            .await
            .unwrap();
        cx.read(|cx| {
            let pane = workspace.read(cx).active_pane().read(cx);
            assert_eq!(
                pane.active_item().unwrap().project_path(cx),
                Some(file1.clone())
            );
            assert_eq!(pane.items_len(), 1);
        });

        // Open the second entry
        window
            .update(cx, |w, cx| w.open_path(file2.clone(), None, true, cx))
            .unwrap()
            .await
            .unwrap();
        cx.read(|cx| {
            let pane = workspace.read(cx).active_pane().read(cx);
            assert_eq!(
                pane.active_item().unwrap().project_path(cx),
                Some(file2.clone())
            );
            assert_eq!(pane.items_len(), 2);
        });

        // Open the first entry again. The existing pane item is activated.
        let entry_1b = window
            .update(cx, |w, cx| w.open_path(file1.clone(), None, true, cx))
            .unwrap()
            .await
            .unwrap();
        assert_eq!(entry_1.item_id(), entry_1b.item_id());

        cx.read(|cx| {
            let pane = workspace.read(cx).active_pane().read(cx);
            assert_eq!(
                pane.active_item().unwrap().project_path(cx),
                Some(file1.clone())
            );
            assert_eq!(pane.items_len(), 2);
        });

        // Split the pane with the first entry, then open the second entry again.
        window
            .update(cx, |w, cx| {
                w.split_and_clone(w.active_pane().clone(), SplitDirection::Right, cx);
                w.open_path(file2.clone(), None, true, cx)
            })
            .unwrap()
            .await
            .unwrap();

        window
            .read_with(cx, |w, cx| {
                assert_eq!(
                    w.active_pane()
                        .read(cx)
                        .active_item()
                        .unwrap()
                        .project_path(cx),
                    Some(file2.clone())
                );
            })
            .unwrap();

        // Open the third entry twice concurrently. Only one pane item is added.
        let (t1, t2) = window
            .update(cx, |w, cx| {
                (
                    w.open_path(file3.clone(), None, true, cx),
                    w.open_path(file3.clone(), None, true, cx),
                )
            })
            .unwrap();
        t1.await.unwrap();
        t2.await.unwrap();
        cx.read(|cx| {
            let pane = workspace.read(cx).active_pane().read(cx);
            assert_eq!(
                pane.active_item().unwrap().project_path(cx),
                Some(file3.clone())
            );
            let pane_entries = pane
                .items()
                .map(|i| i.project_path(cx).unwrap())
                .collect::<Vec<_>>();
            assert_eq!(pane_entries, &[file1, file2, file3]);
        });
    }

    #[gpui::test]
    async fn test_open_paths(cx: &mut TestAppContext) {
        let app_state = init_test(cx);

        app_state
            .fs
            .as_fake()
            .insert_tree(
                "/",
                json!({
                    "dir1": {
                        "a.txt": ""
                    },
                    "dir2": {
                        "b.txt": ""
                    },
                    "dir3": {
                        "c.txt": ""
                    },
                    "d.txt": ""
                }),
            )
            .await;

        cx.update(|cx| {
            open_paths(
                &[PathBuf::from("/dir1/")],
                app_state,
                workspace::OpenOptions::default(),
                cx,
            )
        })
        .await
        .unwrap();
        assert_eq!(cx.update(|cx| cx.windows().len()), 1);
        let window = cx.update(|cx| cx.windows()[0].downcast::<Workspace>().unwrap());
        let workspace = window.root(cx).unwrap();

        #[track_caller]
        fn assert_project_panel_selection(
            workspace: &Workspace,
            expected_worktree_path: &Path,
            expected_entry_path: &Path,
            cx: &AppContext,
        ) {
            let project_panel = [
                workspace.left_dock().read(cx).panel::<ProjectPanel>(),
                workspace.right_dock().read(cx).panel::<ProjectPanel>(),
                workspace.bottom_dock().read(cx).panel::<ProjectPanel>(),
            ]
            .into_iter()
            .find_map(std::convert::identity)
            .expect("found no project panels")
            .read(cx);
            let (selected_worktree, selected_entry) = project_panel
                .selected_entry(cx)
                .expect("project panel should have a selected entry");
            assert_eq!(
                selected_worktree.abs_path().as_ref(),
                expected_worktree_path,
                "Unexpected project panel selected worktree path"
            );
            assert_eq!(
                selected_entry.path.as_ref(),
                expected_entry_path,
                "Unexpected project panel selected entry path"
            );
        }

        // Open a file within an existing worktree.
        window
            .update(cx, |view, cx| {
                view.open_paths(vec!["/dir1/a.txt".into()], OpenVisible::All, None, cx)
            })
            .unwrap()
            .await;
        cx.read(|cx| {
            let workspace = workspace.read(cx);
            assert_project_panel_selection(workspace, Path::new("/dir1"), Path::new("a.txt"), cx);
            assert_eq!(
                workspace
                    .active_pane()
                    .read(cx)
                    .active_item()
                    .unwrap()
                    .act_as::<Editor>(cx)
                    .unwrap()
                    .read(cx)
                    .title(cx),
                "a.txt"
            );
        });

        // Open a file outside of any existing worktree.
        window
            .update(cx, |view, cx| {
                view.open_paths(vec!["/dir2/b.txt".into()], OpenVisible::All, None, cx)
            })
            .unwrap()
            .await;
        cx.read(|cx| {
            let workspace = workspace.read(cx);
            assert_project_panel_selection(workspace, Path::new("/dir2/b.txt"), Path::new(""), cx);
            let worktree_roots = workspace
                .worktrees(cx)
                .map(|w| w.read(cx).as_local().unwrap().abs_path().as_ref())
                .collect::<HashSet<_>>();
            assert_eq!(
                worktree_roots,
                vec!["/dir1", "/dir2/b.txt"]
                    .into_iter()
                    .map(Path::new)
                    .collect(),
            );
            assert_eq!(
                workspace
                    .active_pane()
                    .read(cx)
                    .active_item()
                    .unwrap()
                    .act_as::<Editor>(cx)
                    .unwrap()
                    .read(cx)
                    .title(cx),
                "b.txt"
            );
        });

        // Ensure opening a directory and one of its children only adds one worktree.
        window
            .update(cx, |view, cx| {
                view.open_paths(
                    vec!["/dir3".into(), "/dir3/c.txt".into()],
                    OpenVisible::All,
                    None,
                    cx,
                )
            })
            .unwrap()
            .await;
        cx.read(|cx| {
            let workspace = workspace.read(cx);
            assert_project_panel_selection(workspace, Path::new("/dir3"), Path::new("c.txt"), cx);
            let worktree_roots = workspace
                .worktrees(cx)
                .map(|w| w.read(cx).as_local().unwrap().abs_path().as_ref())
                .collect::<HashSet<_>>();
            assert_eq!(
                worktree_roots,
                vec!["/dir1", "/dir2/b.txt", "/dir3"]
                    .into_iter()
                    .map(Path::new)
                    .collect(),
            );
            assert_eq!(
                workspace
                    .active_pane()
                    .read(cx)
                    .active_item()
                    .unwrap()
                    .act_as::<Editor>(cx)
                    .unwrap()
                    .read(cx)
                    .title(cx),
                "c.txt"
            );
        });

        // Ensure opening invisibly a file outside an existing worktree adds a new, invisible worktree.
        window
            .update(cx, |view, cx| {
                view.open_paths(vec!["/d.txt".into()], OpenVisible::None, None, cx)
            })
            .unwrap()
            .await;
        cx.read(|cx| {
            let workspace = workspace.read(cx);
            assert_project_panel_selection(workspace, Path::new("/d.txt"), Path::new(""), cx);
            let worktree_roots = workspace
                .worktrees(cx)
                .map(|w| w.read(cx).as_local().unwrap().abs_path().as_ref())
                .collect::<HashSet<_>>();
            assert_eq!(
                worktree_roots,
                vec!["/dir1", "/dir2/b.txt", "/dir3", "/d.txt"]
                    .into_iter()
                    .map(Path::new)
                    .collect(),
            );

            let visible_worktree_roots = workspace
                .visible_worktrees(cx)
                .map(|w| w.read(cx).as_local().unwrap().abs_path().as_ref())
                .collect::<HashSet<_>>();
            assert_eq!(
                visible_worktree_roots,
                vec!["/dir1", "/dir2/b.txt", "/dir3"]
                    .into_iter()
                    .map(Path::new)
                    .collect(),
            );

            assert_eq!(
                workspace
                    .active_pane()
                    .read(cx)
                    .active_item()
                    .unwrap()
                    .act_as::<Editor>(cx)
                    .unwrap()
                    .read(cx)
                    .title(cx),
                "d.txt"
            );
        });
    }

    #[gpui::test]
    async fn test_opening_excluded_paths(cx: &mut TestAppContext) {
        let app_state = init_test(cx);
        cx.update(|cx| {
            cx.update_global::<SettingsStore, _>(|store, cx| {
                store.update_user_settings::<WorktreeSettings>(cx, |project_settings| {
                    project_settings.file_scan_exclusions =
                        Some(vec!["excluded_dir".to_string(), "**/.git".to_string()]);
                });
            });
        });
        app_state
            .fs
            .as_fake()
            .insert_tree(
                "/root",
                json!({
                    ".gitignore": "ignored_dir\n",
                    ".git": {
                        "HEAD": "ref: refs/heads/main",
                    },
                    "regular_dir": {
                        "file": "regular file contents",
                    },
                    "ignored_dir": {
                        "ignored_subdir": {
                            "file": "ignored subfile contents",
                        },
                        "file": "ignored file contents",
                    },
                    "excluded_dir": {
                        "file": "excluded file contents",
                        "ignored_subdir": {
                            "file": "ignored subfile contents",
                        },
                    },
                }),
            )
            .await;

        let project = Project::test(app_state.fs.clone(), ["/root".as_ref()], cx).await;
        let window = cx.add_window(|cx| Workspace::test_new(project, cx));
        let workspace = window.root(cx).unwrap();

        let initial_entries = cx.read(|cx| workspace.file_project_paths(cx));
        let paths_to_open = [
            Path::new("/root/excluded_dir/file").to_path_buf(),
            Path::new("/root/.git/HEAD").to_path_buf(),
            Path::new("/root/excluded_dir/ignored_subdir").to_path_buf(),
        ];
        let (opened_workspace, new_items) = cx
            .update(|cx| {
                workspace::open_paths(
                    &paths_to_open,
                    app_state,
                    workspace::OpenOptions::default(),
                    cx,
                )
            })
            .await
            .unwrap();

        assert_eq!(
            opened_workspace.root_view(cx).unwrap().entity_id(),
            workspace.entity_id(),
            "Excluded files in subfolders of a workspace root should be opened in the workspace"
        );
        let mut opened_paths = cx.read(|cx| {
            assert_eq!(
                new_items.len(),
                paths_to_open.len(),
                "Expect to get the same number of opened items as submitted paths to open"
            );
            new_items
                .iter()
                .zip(paths_to_open.iter())
                .map(|(i, path)| {
                    match i {
                        Some(Ok(i)) => {
                            Some(i.project_path(cx).map(|p| p.path.display().to_string()))
                        }
                        Some(Err(e)) => panic!("Excluded file {path:?} failed to open: {e:?}"),
                        None => None,
                    }
                    .flatten()
                })
                .collect::<Vec<_>>()
        });
        opened_paths.sort();
        assert_eq!(
            opened_paths,
            vec![
                None,
                Some(".git/HEAD".to_string()),
                Some("excluded_dir/file".to_string()),
            ],
            "Excluded files should get opened, excluded dir should not get opened"
        );

        let entries = cx.read(|cx| workspace.file_project_paths(cx));
        assert_eq!(
                initial_entries, entries,
                "Workspace entries should not change after opening excluded files and directories paths"
            );

        cx.read(|cx| {
                let pane = workspace.read(cx).active_pane().read(cx);
                let mut opened_buffer_paths = pane
                    .items()
                    .map(|i| {
                        i.project_path(cx)
                            .expect("all excluded files that got open should have a path")
                            .path
                            .display()
                            .to_string()
                    })
                    .collect::<Vec<_>>();
                opened_buffer_paths.sort();
                assert_eq!(
                    opened_buffer_paths,
                    vec![".git/HEAD".to_string(), "excluded_dir/file".to_string()],
                    "Despite not being present in the worktrees, buffers for excluded files are opened and added to the pane"
                );
            });
    }

    #[gpui::test]
    async fn test_save_conflicting_item(cx: &mut TestAppContext) {
        let app_state = init_test(cx);
        app_state
            .fs
            .as_fake()
            .insert_tree("/root", json!({ "a.txt": "" }))
            .await;

        let project = Project::test(app_state.fs.clone(), ["/root".as_ref()], cx).await;
        let window = cx.add_window(|cx| Workspace::test_new(project, cx));
        let workspace = window.root(cx).unwrap();

        // Open a file within an existing worktree.
        window
            .update(cx, |view, cx| {
                view.open_paths(
                    vec![PathBuf::from("/root/a.txt")],
                    OpenVisible::All,
                    None,
                    cx,
                )
            })
            .unwrap()
            .await;
        let editor = cx.read(|cx| {
            let pane = workspace.read(cx).active_pane().read(cx);
            let item = pane.active_item().unwrap();
            item.downcast::<Editor>().unwrap()
        });

        window
            .update(cx, |_, cx| {
                editor.update(cx, |editor, cx| editor.handle_input("x", cx));
            })
            .unwrap();

        app_state
            .fs
            .as_fake()
            .insert_file("/root/a.txt", b"changed".to_vec())
            .await;

        cx.run_until_parked();
        cx.read(|cx| assert!(editor.is_dirty(cx)));
        cx.read(|cx| assert!(editor.has_conflict(cx)));

        let save_task = window
            .update(cx, |workspace, cx| {
                workspace.save_active_item(SaveIntent::Save, cx)
            })
            .unwrap();
        cx.background_executor.run_until_parked();
        cx.simulate_prompt_answer(0);
        save_task.await.unwrap();
        window
            .update(cx, |_, cx| {
                editor.update(cx, |editor, cx| {
                    assert!(!editor.is_dirty(cx));
                    assert!(!editor.has_conflict(cx));
                });
            })
            .unwrap();
    }

    #[gpui::test]
    async fn test_open_and_save_new_file(cx: &mut TestAppContext) {
        let app_state = init_test(cx);
        app_state.fs.create_dir(Path::new("/root")).await.unwrap();

        let project = Project::test(app_state.fs.clone(), ["/root".as_ref()], cx).await;
        project.update(cx, |project, _| project.languages().add(rust_lang()));
        let window = cx.add_window(|cx| Workspace::test_new(project, cx));
        let worktree = cx.update(|cx| window.read(cx).unwrap().worktrees(cx).next().unwrap());

        // Create a new untitled buffer
        cx.dispatch_action(window.into(), NewFile);
        let editor = window
            .read_with(cx, |workspace, cx| {
                workspace
                    .active_item(cx)
                    .unwrap()
                    .downcast::<Editor>()
                    .unwrap()
            })
            .unwrap();

        window
            .update(cx, |_, cx| {
                editor.update(cx, |editor, cx| {
                    assert!(!editor.is_dirty(cx));
                    assert_eq!(editor.title(cx), "untitled");
                    assert!(Arc::ptr_eq(
                        &editor.buffer().read(cx).language_at(0, cx).unwrap(),
                        &languages::PLAIN_TEXT
                    ));
                    editor.handle_input("hi", cx);
                    assert!(editor.is_dirty(cx));
                });
            })
            .unwrap();

        // Save the buffer. This prompts for a filename.
        let save_task = window
            .update(cx, |workspace, cx| {
                workspace.save_active_item(SaveIntent::Save, cx)
            })
            .unwrap();
        cx.background_executor.run_until_parked();
        cx.simulate_new_path_selection(|parent_dir| {
            assert_eq!(parent_dir, Path::new("/root"));
            Some(parent_dir.join("the-new-name.rs"))
        });
        cx.read(|cx| {
            assert!(editor.is_dirty(cx));
            assert_eq!(editor.read(cx).title(cx), "untitled");
        });

        // When the save completes, the buffer's title is updated and the language is assigned based
        // on the path.
        save_task.await.unwrap();
        window
            .update(cx, |_, cx| {
                editor.update(cx, |editor, cx| {
                    assert!(!editor.is_dirty(cx));
                    assert_eq!(editor.title(cx), "the-new-name.rs");
                    assert_eq!(
                        editor
                            .buffer()
                            .read(cx)
                            .language_at(0, cx)
                            .unwrap()
                            .name()
                            .as_ref(),
                        "Rust"
                    );
                });
            })
            .unwrap();

        // Edit the file and save it again. This time, there is no filename prompt.
        window
            .update(cx, |_, cx| {
                editor.update(cx, |editor, cx| {
                    editor.handle_input(" there", cx);
                    assert!(editor.is_dirty(cx));
                });
            })
            .unwrap();

        let save_task = window
            .update(cx, |workspace, cx| {
                workspace.save_active_item(SaveIntent::Save, cx)
            })
            .unwrap();
        save_task.await.unwrap();

        assert!(!cx.did_prompt_for_new_path());
        window
            .update(cx, |_, cx| {
                editor.update(cx, |editor, cx| {
                    assert!(!editor.is_dirty(cx));
                    assert_eq!(editor.title(cx), "the-new-name.rs")
                });
            })
            .unwrap();

        // Open the same newly-created file in another pane item. The new editor should reuse
        // the same buffer.
        cx.dispatch_action(window.into(), NewFile);
        window
            .update(cx, |workspace, cx| {
                workspace.split_and_clone(
                    workspace.active_pane().clone(),
                    SplitDirection::Right,
                    cx,
                );
                workspace.open_path((worktree.read(cx).id(), "the-new-name.rs"), None, true, cx)
            })
            .unwrap()
            .await
            .unwrap();
        let editor2 = window
            .update(cx, |workspace, cx| {
                workspace
                    .active_item(cx)
                    .unwrap()
                    .downcast::<Editor>()
                    .unwrap()
            })
            .unwrap();
        cx.read(|cx| {
            assert_eq!(
                editor2.read(cx).buffer().read(cx).as_singleton().unwrap(),
                editor.read(cx).buffer().read(cx).as_singleton().unwrap()
            );
        })
    }

    #[gpui::test]
    async fn test_setting_language_when_saving_as_single_file_worktree(cx: &mut TestAppContext) {
        let app_state = init_test(cx);
        app_state.fs.create_dir(Path::new("/root")).await.unwrap();

        let project = Project::test(app_state.fs.clone(), [], cx).await;
        project.update(cx, |project, _| project.languages().add(rust_lang()));
        let window = cx.add_window(|cx| Workspace::test_new(project, cx));

        // Create a new untitled buffer
        cx.dispatch_action(window.into(), NewFile);
        let editor = window
            .read_with(cx, |workspace, cx| {
                workspace
                    .active_item(cx)
                    .unwrap()
                    .downcast::<Editor>()
                    .unwrap()
            })
            .unwrap();
        window
            .update(cx, |_, cx| {
                editor.update(cx, |editor, cx| {
                    assert!(Arc::ptr_eq(
                        &editor.buffer().read(cx).language_at(0, cx).unwrap(),
                        &languages::PLAIN_TEXT
                    ));
                    editor.handle_input("hi", cx);
                    assert!(editor.is_dirty(cx));
                });
            })
            .unwrap();

        // Save the buffer. This prompts for a filename.
        let save_task = window
            .update(cx, |workspace, cx| {
                workspace.save_active_item(SaveIntent::Save, cx)
            })
            .unwrap();
        cx.background_executor.run_until_parked();
        cx.simulate_new_path_selection(|_| Some(PathBuf::from("/root/the-new-name.rs")));
        save_task.await.unwrap();
        // The buffer is not dirty anymore and the language is assigned based on the path.
        window
            .update(cx, |_, cx| {
                editor.update(cx, |editor, cx| {
                    assert!(!editor.is_dirty(cx));
                    assert_eq!(
                        editor
                            .buffer()
                            .read(cx)
                            .language_at(0, cx)
                            .unwrap()
                            .name()
                            .as_ref(),
                        "Rust"
                    )
                });
            })
            .unwrap();
    }

    #[gpui::test]
    async fn test_pane_actions(cx: &mut TestAppContext) {
        let app_state = init_test(cx);
        app_state
            .fs
            .as_fake()
            .insert_tree(
                "/root",
                json!({
                    "a": {
                        "file1": "contents 1",
                        "file2": "contents 2",
                        "file3": "contents 3",
                    },
                }),
            )
            .await;

        let project = Project::test(app_state.fs.clone(), ["/root".as_ref()], cx).await;
        let window = cx.add_window(|cx| Workspace::test_new(project, cx));
        let workspace = window.root(cx).unwrap();

        let entries = cx.read(|cx| workspace.file_project_paths(cx));
        let file1 = entries[0].clone();

        let pane_1 = cx.read(|cx| workspace.read(cx).active_pane().clone());

        window
            .update(cx, |w, cx| w.open_path(file1.clone(), None, true, cx))
            .unwrap()
            .await
            .unwrap();

        let (editor_1, buffer) = window
            .update(cx, |_, cx| {
                pane_1.update(cx, |pane_1, cx| {
                    let editor = pane_1.active_item().unwrap().downcast::<Editor>().unwrap();
                    assert_eq!(editor.project_path(cx), Some(file1.clone()));
                    let buffer = editor.update(cx, |editor, cx| {
                        editor.insert("dirt", cx);
                        editor.buffer().downgrade()
                    });
                    (editor.downgrade(), buffer)
                })
            })
            .unwrap();

        cx.dispatch_action(window.into(), pane::SplitRight);
        let editor_2 = cx.update(|cx| {
            let pane_2 = workspace.read(cx).active_pane().clone();
            assert_ne!(pane_1, pane_2);

            let pane2_item = pane_2.read(cx).active_item().unwrap();
            assert_eq!(pane2_item.project_path(cx), Some(file1.clone()));

            pane2_item.downcast::<Editor>().unwrap().downgrade()
        });
        cx.dispatch_action(
            window.into(),
            workspace::CloseActiveItem { save_intent: None },
        );

        cx.background_executor.run_until_parked();
        window
            .read_with(cx, |workspace, _| {
                assert_eq!(workspace.panes().len(), 1);
                assert_eq!(workspace.active_pane(), &pane_1);
            })
            .unwrap();

        cx.dispatch_action(
            window.into(),
            workspace::CloseActiveItem { save_intent: None },
        );
        cx.background_executor.run_until_parked();
        cx.simulate_prompt_answer(1);
        cx.background_executor.run_until_parked();

        window
            .read_with(cx, |workspace, cx| {
                assert_eq!(workspace.panes().len(), 1);
                assert!(workspace.active_item(cx).is_none());
            })
            .unwrap();
        editor_1.assert_released();
        editor_2.assert_released();
        buffer.assert_released();
    }

    #[gpui::test]
    async fn test_navigation(cx: &mut TestAppContext) {
        let app_state = init_test(cx);
        app_state
            .fs
            .as_fake()
            .insert_tree(
                "/root",
                json!({
                    "a": {
                        "file1": "contents 1\n".repeat(20),
                        "file2": "contents 2\n".repeat(20),
                        "file3": "contents 3\n".repeat(20),
                    },
                }),
            )
            .await;

        let project = Project::test(app_state.fs.clone(), ["/root".as_ref()], cx).await;
        let workspace = cx.add_window(|cx| Workspace::test_new(project.clone(), cx));
        let pane = workspace
            .read_with(cx, |workspace, _| workspace.active_pane().clone())
            .unwrap();

        let entries = cx.update(|cx| workspace.root(cx).unwrap().file_project_paths(cx));
        let file1 = entries[0].clone();
        let file2 = entries[1].clone();
        let file3 = entries[2].clone();

        let editor1 = workspace
            .update(cx, |w, cx| w.open_path(file1.clone(), None, true, cx))
            .unwrap()
            .await
            .unwrap()
            .downcast::<Editor>()
            .unwrap();
        workspace
            .update(cx, |_, cx| {
                editor1.update(cx, |editor, cx| {
                    editor.change_selections(Some(Autoscroll::fit()), cx, |s| {
                        s.select_display_ranges([DisplayPoint::new(DisplayRow(10), 0)
                            ..DisplayPoint::new(DisplayRow(10), 0)])
                    });
                });
            })
            .unwrap();

        let editor2 = workspace
            .update(cx, |w, cx| w.open_path(file2.clone(), None, true, cx))
            .unwrap()
            .await
            .unwrap()
            .downcast::<Editor>()
            .unwrap();
        let editor3 = workspace
            .update(cx, |w, cx| w.open_path(file3.clone(), None, true, cx))
            .unwrap()
            .await
            .unwrap()
            .downcast::<Editor>()
            .unwrap();

        workspace
            .update(cx, |_, cx| {
                editor3.update(cx, |editor, cx| {
                    editor.change_selections(Some(Autoscroll::fit()), cx, |s| {
                        s.select_display_ranges([DisplayPoint::new(DisplayRow(12), 0)
                            ..DisplayPoint::new(DisplayRow(12), 0)])
                    });
                    editor.newline(&Default::default(), cx);
                    editor.newline(&Default::default(), cx);
                    editor.move_down(&Default::default(), cx);
                    editor.move_down(&Default::default(), cx);
                    editor.save(true, project.clone(), cx)
                })
            })
            .unwrap()
            .await
            .unwrap();
        workspace
            .update(cx, |_, cx| {
                editor3.update(cx, |editor, cx| {
                    editor.set_scroll_position(point(0., 12.5), cx)
                });
            })
            .unwrap();
        assert_eq!(
            active_location(&workspace, cx),
            (file3.clone(), DisplayPoint::new(DisplayRow(16), 0), 12.5)
        );

        workspace
            .update(cx, |w, cx| w.go_back(w.active_pane().downgrade(), cx))
            .unwrap()
            .await
            .unwrap();
        assert_eq!(
            active_location(&workspace, cx),
            (file3.clone(), DisplayPoint::new(DisplayRow(0), 0), 0.)
        );

        workspace
            .update(cx, |w, cx| w.go_back(w.active_pane().downgrade(), cx))
            .unwrap()
            .await
            .unwrap();
        assert_eq!(
            active_location(&workspace, cx),
            (file2.clone(), DisplayPoint::new(DisplayRow(0), 0), 0.)
        );

        workspace
            .update(cx, |w, cx| w.go_back(w.active_pane().downgrade(), cx))
            .unwrap()
            .await
            .unwrap();
        assert_eq!(
            active_location(&workspace, cx),
            (file1.clone(), DisplayPoint::new(DisplayRow(10), 0), 0.)
        );

        workspace
            .update(cx, |w, cx| w.go_back(w.active_pane().downgrade(), cx))
            .unwrap()
            .await
            .unwrap();
        assert_eq!(
            active_location(&workspace, cx),
            (file1.clone(), DisplayPoint::new(DisplayRow(0), 0), 0.)
        );

        // Go back one more time and ensure we don't navigate past the first item in the history.
        workspace
            .update(cx, |w, cx| w.go_back(w.active_pane().downgrade(), cx))
            .unwrap()
            .await
            .unwrap();
        assert_eq!(
            active_location(&workspace, cx),
            (file1.clone(), DisplayPoint::new(DisplayRow(0), 0), 0.)
        );

        workspace
            .update(cx, |w, cx| w.go_forward(w.active_pane().downgrade(), cx))
            .unwrap()
            .await
            .unwrap();
        assert_eq!(
            active_location(&workspace, cx),
            (file1.clone(), DisplayPoint::new(DisplayRow(10), 0), 0.)
        );

        workspace
            .update(cx, |w, cx| w.go_forward(w.active_pane().downgrade(), cx))
            .unwrap()
            .await
            .unwrap();
        assert_eq!(
            active_location(&workspace, cx),
            (file2.clone(), DisplayPoint::new(DisplayRow(0), 0), 0.)
        );

        // Go forward to an item that has been closed, ensuring it gets re-opened at the same
        // location.
        workspace
            .update(cx, |_, cx| {
                pane.update(cx, |pane, cx| {
                    let editor3_id = editor3.entity_id();
                    drop(editor3);
                    pane.close_item_by_id(editor3_id, SaveIntent::Close, cx)
                })
            })
            .unwrap()
            .await
            .unwrap();
        workspace
            .update(cx, |w, cx| w.go_forward(w.active_pane().downgrade(), cx))
            .unwrap()
            .await
            .unwrap();
        assert_eq!(
            active_location(&workspace, cx),
            (file3.clone(), DisplayPoint::new(DisplayRow(0), 0), 0.)
        );

        workspace
            .update(cx, |w, cx| w.go_forward(w.active_pane().downgrade(), cx))
            .unwrap()
            .await
            .unwrap();
        assert_eq!(
            active_location(&workspace, cx),
            (file3.clone(), DisplayPoint::new(DisplayRow(16), 0), 12.5)
        );

        workspace
            .update(cx, |w, cx| w.go_back(w.active_pane().downgrade(), cx))
            .unwrap()
            .await
            .unwrap();
        assert_eq!(
            active_location(&workspace, cx),
            (file3.clone(), DisplayPoint::new(DisplayRow(0), 0), 0.)
        );

        // Go back to an item that has been closed and removed from disk
        workspace
            .update(cx, |_, cx| {
                pane.update(cx, |pane, cx| {
                    let editor2_id = editor2.entity_id();
                    drop(editor2);
                    pane.close_item_by_id(editor2_id, SaveIntent::Close, cx)
                })
            })
            .unwrap()
            .await
            .unwrap();
        app_state
            .fs
            .remove_file(Path::new("/root/a/file2"), Default::default())
            .await
            .unwrap();
        cx.background_executor.run_until_parked();

        workspace
            .update(cx, |w, cx| w.go_back(w.active_pane().downgrade(), cx))
            .unwrap()
            .await
            .unwrap();
        assert_eq!(
            active_location(&workspace, cx),
            (file2.clone(), DisplayPoint::new(DisplayRow(0), 0), 0.)
        );
        workspace
            .update(cx, |w, cx| w.go_forward(w.active_pane().downgrade(), cx))
            .unwrap()
            .await
            .unwrap();
        assert_eq!(
            active_location(&workspace, cx),
            (file3.clone(), DisplayPoint::new(DisplayRow(0), 0), 0.)
        );

        // Modify file to collapse multiple nav history entries into the same location.
        // Ensure we don't visit the same location twice when navigating.
        workspace
            .update(cx, |_, cx| {
                editor1.update(cx, |editor, cx| {
                    editor.change_selections(None, cx, |s| {
                        s.select_display_ranges([DisplayPoint::new(DisplayRow(15), 0)
                            ..DisplayPoint::new(DisplayRow(15), 0)])
                    })
                });
            })
            .unwrap();
        for _ in 0..5 {
            workspace
                .update(cx, |_, cx| {
                    editor1.update(cx, |editor, cx| {
                        editor.change_selections(None, cx, |s| {
                            s.select_display_ranges([DisplayPoint::new(DisplayRow(3), 0)
                                ..DisplayPoint::new(DisplayRow(3), 0)])
                        });
                    });
                })
                .unwrap();

            workspace
                .update(cx, |_, cx| {
                    editor1.update(cx, |editor, cx| {
                        editor.change_selections(None, cx, |s| {
                            s.select_display_ranges([DisplayPoint::new(DisplayRow(13), 0)
                                ..DisplayPoint::new(DisplayRow(13), 0)])
                        })
                    });
                })
                .unwrap();
        }
        workspace
            .update(cx, |_, cx| {
                editor1.update(cx, |editor, cx| {
                    editor.transact(cx, |editor, cx| {
                        editor.change_selections(None, cx, |s| {
                            s.select_display_ranges([DisplayPoint::new(DisplayRow(2), 0)
                                ..DisplayPoint::new(DisplayRow(14), 0)])
                        });
                        editor.insert("", cx);
                    })
                });
            })
            .unwrap();

        workspace
            .update(cx, |_, cx| {
                editor1.update(cx, |editor, cx| {
                    editor.change_selections(None, cx, |s| {
                        s.select_display_ranges([DisplayPoint::new(DisplayRow(1), 0)
                            ..DisplayPoint::new(DisplayRow(1), 0)])
                    })
                });
            })
            .unwrap();
        workspace
            .update(cx, |w, cx| w.go_back(w.active_pane().downgrade(), cx))
            .unwrap()
            .await
            .unwrap();
        assert_eq!(
            active_location(&workspace, cx),
            (file1.clone(), DisplayPoint::new(DisplayRow(2), 0), 0.)
        );
        workspace
            .update(cx, |w, cx| w.go_back(w.active_pane().downgrade(), cx))
            .unwrap()
            .await
            .unwrap();
        assert_eq!(
            active_location(&workspace, cx),
            (file1.clone(), DisplayPoint::new(DisplayRow(3), 0), 0.)
        );

        fn active_location(
            workspace: &WindowHandle<Workspace>,
            cx: &mut TestAppContext,
        ) -> (ProjectPath, DisplayPoint, f32) {
            workspace
                .update(cx, |workspace, cx| {
                    let item = workspace.active_item(cx).unwrap();
                    let editor = item.downcast::<Editor>().unwrap();
                    let (selections, scroll_position) = editor.update(cx, |editor, cx| {
                        (
                            editor.selections.display_ranges(cx),
                            editor.scroll_position(cx),
                        )
                    });
                    (
                        item.project_path(cx).unwrap(),
                        selections[0].start,
                        scroll_position.y,
                    )
                })
                .unwrap()
        }
    }

    #[gpui::test]
    async fn test_reopening_closed_items(cx: &mut TestAppContext) {
        let app_state = init_test(cx);
        app_state
            .fs
            .as_fake()
            .insert_tree(
                "/root",
                json!({
                    "a": {
                        "file1": "",
                        "file2": "",
                        "file3": "",
                        "file4": "",
                    },
                }),
            )
            .await;

        let project = Project::test(app_state.fs.clone(), ["/root".as_ref()], cx).await;
        let workspace = cx.add_window(|cx| Workspace::test_new(project, cx));
        let pane = workspace
            .read_with(cx, |workspace, _| workspace.active_pane().clone())
            .unwrap();

        let entries = cx.update(|cx| workspace.root(cx).unwrap().file_project_paths(cx));
        let file1 = entries[0].clone();
        let file2 = entries[1].clone();
        let file3 = entries[2].clone();
        let file4 = entries[3].clone();

        let file1_item_id = workspace
            .update(cx, |w, cx| w.open_path(file1.clone(), None, true, cx))
            .unwrap()
            .await
            .unwrap()
            .item_id();
        let file2_item_id = workspace
            .update(cx, |w, cx| w.open_path(file2.clone(), None, true, cx))
            .unwrap()
            .await
            .unwrap()
            .item_id();
        let file3_item_id = workspace
            .update(cx, |w, cx| w.open_path(file3.clone(), None, true, cx))
            .unwrap()
            .await
            .unwrap()
            .item_id();
        let file4_item_id = workspace
            .update(cx, |w, cx| w.open_path(file4.clone(), None, true, cx))
            .unwrap()
            .await
            .unwrap()
            .item_id();
        assert_eq!(active_path(&workspace, cx), Some(file4.clone()));

        // Close all the pane items in some arbitrary order.
        workspace
            .update(cx, |_, cx| {
                pane.update(cx, |pane, cx| {
                    pane.close_item_by_id(file1_item_id, SaveIntent::Close, cx)
                })
            })
            .unwrap()
            .await
            .unwrap();
        assert_eq!(active_path(&workspace, cx), Some(file4.clone()));

        workspace
            .update(cx, |_, cx| {
                pane.update(cx, |pane, cx| {
                    pane.close_item_by_id(file4_item_id, SaveIntent::Close, cx)
                })
            })
            .unwrap()
            .await
            .unwrap();
        assert_eq!(active_path(&workspace, cx), Some(file3.clone()));

        workspace
            .update(cx, |_, cx| {
                pane.update(cx, |pane, cx| {
                    pane.close_item_by_id(file2_item_id, SaveIntent::Close, cx)
                })
            })
            .unwrap()
            .await
            .unwrap();
        assert_eq!(active_path(&workspace, cx), Some(file3.clone()));
        workspace
            .update(cx, |_, cx| {
                pane.update(cx, |pane, cx| {
                    pane.close_item_by_id(file3_item_id, SaveIntent::Close, cx)
                })
            })
            .unwrap()
            .await
            .unwrap();

        assert_eq!(active_path(&workspace, cx), None);

        // Reopen all the closed items, ensuring they are reopened in the same order
        // in which they were closed.
        workspace
            .update(cx, Workspace::reopen_closed_item)
            .unwrap()
            .await
            .unwrap();
        assert_eq!(active_path(&workspace, cx), Some(file3.clone()));

        workspace
            .update(cx, Workspace::reopen_closed_item)
            .unwrap()
            .await
            .unwrap();
        assert_eq!(active_path(&workspace, cx), Some(file2.clone()));

        workspace
            .update(cx, Workspace::reopen_closed_item)
            .unwrap()
            .await
            .unwrap();
        assert_eq!(active_path(&workspace, cx), Some(file4.clone()));

        workspace
            .update(cx, Workspace::reopen_closed_item)
            .unwrap()
            .await
            .unwrap();
        assert_eq!(active_path(&workspace, cx), Some(file1.clone()));

        // Reopening past the last closed item is a no-op.
        workspace
            .update(cx, Workspace::reopen_closed_item)
            .unwrap()
            .await
            .unwrap();
        assert_eq!(active_path(&workspace, cx), Some(file1.clone()));

        // Reopening closed items doesn't interfere with navigation history.
        workspace
            .update(cx, |workspace, cx| {
                workspace.go_back(workspace.active_pane().downgrade(), cx)
            })
            .unwrap()
            .await
            .unwrap();
        assert_eq!(active_path(&workspace, cx), Some(file4.clone()));

        workspace
            .update(cx, |workspace, cx| {
                workspace.go_back(workspace.active_pane().downgrade(), cx)
            })
            .unwrap()
            .await
            .unwrap();
        assert_eq!(active_path(&workspace, cx), Some(file2.clone()));

        workspace
            .update(cx, |workspace, cx| {
                workspace.go_back(workspace.active_pane().downgrade(), cx)
            })
            .unwrap()
            .await
            .unwrap();
        assert_eq!(active_path(&workspace, cx), Some(file3.clone()));

        workspace
            .update(cx, |workspace, cx| {
                workspace.go_back(workspace.active_pane().downgrade(), cx)
            })
            .unwrap()
            .await
            .unwrap();
        assert_eq!(active_path(&workspace, cx), Some(file4.clone()));

        workspace
            .update(cx, |workspace, cx| {
                workspace.go_back(workspace.active_pane().downgrade(), cx)
            })
            .unwrap()
            .await
            .unwrap();
        assert_eq!(active_path(&workspace, cx), Some(file3.clone()));

        workspace
            .update(cx, |workspace, cx| {
                workspace.go_back(workspace.active_pane().downgrade(), cx)
            })
            .unwrap()
            .await
            .unwrap();
        assert_eq!(active_path(&workspace, cx), Some(file2.clone()));

        workspace
            .update(cx, |workspace, cx| {
                workspace.go_back(workspace.active_pane().downgrade(), cx)
            })
            .unwrap()
            .await
            .unwrap();
        assert_eq!(active_path(&workspace, cx), Some(file1.clone()));

        workspace
            .update(cx, |workspace, cx| {
                workspace.go_back(workspace.active_pane().downgrade(), cx)
            })
            .unwrap()
            .await
            .unwrap();
        assert_eq!(active_path(&workspace, cx), Some(file1.clone()));

        fn active_path(
            workspace: &WindowHandle<Workspace>,
            cx: &TestAppContext,
        ) -> Option<ProjectPath> {
            workspace
                .read_with(cx, |workspace, cx| {
                    let item = workspace.active_item(cx)?;
                    item.project_path(cx)
                })
                .unwrap()
        }
    }

    fn init_keymap_test(cx: &mut TestAppContext) -> Arc<AppState> {
        cx.update(|cx| {
            let app_state = AppState::test(cx);

            theme::init(theme::LoadThemes::JustBase, cx);
            client::init(&app_state.client, cx);
            language::init(cx);
            workspace::init(app_state.clone(), cx);
            welcome::init(cx);
            Project::init_settings(cx);
            app_state
        })
    }

    #[gpui::test]
    async fn test_base_keymap(cx: &mut gpui::TestAppContext) {
        let executor = cx.executor();
        let app_state = init_keymap_test(cx);
        let project = Project::test(app_state.fs.clone(), [], cx).await;
        let workspace = cx.add_window(|cx| Workspace::test_new(project.clone(), cx));

        actions!(test1, [A, B]);
        // From the Atom keymap
        use workspace::ActivatePreviousPane;
        // From the JetBrains keymap
        use workspace::ActivatePrevItem;

        app_state
            .fs
            .save(
                "/settings.json".as_ref(),
                &r#"
                {
                    "base_keymap": "Atom"
                }
                "#
                .into(),
                Default::default(),
            )
            .await
            .unwrap();

        app_state
            .fs
            .save(
                "/keymap.json".as_ref(),
                &r#"
                [
                    {
                        "bindings": {
                            "backspace": "test1::A"
                        }
                    }
                ]
                "#
                .into(),
                Default::default(),
            )
            .await
            .unwrap();
        executor.run_until_parked();
        cx.update(|cx| {
            let settings_rx = watch_config_file(
                &executor,
                app_state.fs.clone(),
                PathBuf::from("/settings.json"),
            );
            let keymap_rx = watch_config_file(
                &executor,
                app_state.fs.clone(),
                PathBuf::from("/keymap.json"),
            );
            handle_settings_file_changes(settings_rx, cx);
            handle_keymap_file_changes(keymap_rx, cx);
        });
        workspace
            .update(cx, |workspace, cx| {
                workspace.register_action(|_, _: &A, _cx| {});
                workspace.register_action(|_, _: &B, _cx| {});
                workspace.register_action(|_, _: &ActivatePreviousPane, _cx| {});
                workspace.register_action(|_, _: &ActivatePrevItem, _cx| {});
                cx.notify();
            })
            .unwrap();
        executor.run_until_parked();
        // Test loading the keymap base at all
        assert_key_bindings_for(
            workspace.into(),
            cx,
            vec![("backspace", &A), ("k", &ActivatePreviousPane)],
            line!(),
        );

        // Test modifying the users keymap, while retaining the base keymap
        app_state
            .fs
            .save(
                "/keymap.json".as_ref(),
                &r#"
                [
                    {
                        "bindings": {
                            "backspace": "test1::B"
                        }
                    }
                ]
                "#
                .into(),
                Default::default(),
            )
            .await
            .unwrap();

        executor.run_until_parked();

        assert_key_bindings_for(
            workspace.into(),
            cx,
            vec![("backspace", &B), ("k", &ActivatePreviousPane)],
            line!(),
        );

        // Test modifying the base, while retaining the users keymap
        app_state
            .fs
            .save(
                "/settings.json".as_ref(),
                &r#"
                {
                    "base_keymap": "JetBrains"
                }
                "#
                .into(),
                Default::default(),
            )
            .await
            .unwrap();

        executor.run_until_parked();

        assert_key_bindings_for(
            workspace.into(),
            cx,
            vec![("backspace", &B), ("[", &ActivatePrevItem)],
            line!(),
        );
    }

    #[gpui::test]
    async fn test_disabled_keymap_binding(cx: &mut gpui::TestAppContext) {
        let executor = cx.executor();
        let app_state = init_keymap_test(cx);
        let project = Project::test(app_state.fs.clone(), [], cx).await;
        let workspace = cx.add_window(|cx| Workspace::test_new(project.clone(), cx));

        actions!(test2, [A, B]);
        // From the Atom keymap
        use workspace::ActivatePreviousPane;
        // From the JetBrains keymap
        use pane::ActivatePrevItem;
        workspace
            .update(cx, |workspace, _| {
                workspace
                    .register_action(|_, _: &A, _| {})
                    .register_action(|_, _: &B, _| {});
            })
            .unwrap();
        app_state
            .fs
            .save(
                "/settings.json".as_ref(),
                &r#"
                {
                    "base_keymap": "Atom"
                }
                "#
                .into(),
                Default::default(),
            )
            .await
            .unwrap();
        app_state
            .fs
            .save(
                "/keymap.json".as_ref(),
                &r#"
                [
                    {
                        "bindings": {
                            "backspace": "test2::A"
                        }
                    }
                ]
                "#
                .into(),
                Default::default(),
            )
            .await
            .unwrap();

        cx.update(|cx| {
            let settings_rx = watch_config_file(
                &executor,
                app_state.fs.clone(),
                PathBuf::from("/settings.json"),
            );
            let keymap_rx = watch_config_file(
                &executor,
                app_state.fs.clone(),
                PathBuf::from("/keymap.json"),
            );

            handle_settings_file_changes(settings_rx, cx);
            handle_keymap_file_changes(keymap_rx, cx);
        });

        cx.background_executor.run_until_parked();

        cx.background_executor.run_until_parked();
        // Test loading the keymap base at all
        assert_key_bindings_for(
            workspace.into(),
            cx,
            vec![("backspace", &A), ("k", &ActivatePreviousPane)],
            line!(),
        );

        // Test disabling the key binding for the base keymap
        app_state
            .fs
            .save(
                "/keymap.json".as_ref(),
                &r#"
                [
                    {
                        "bindings": {
                            "backspace": null
                        }
                    }
                ]
                "#
                .into(),
                Default::default(),
            )
            .await
            .unwrap();

        cx.background_executor.run_until_parked();

        assert_key_bindings_for(
            workspace.into(),
            cx,
            vec![("k", &ActivatePreviousPane)],
            line!(),
        );

        // Test modifying the base, while retaining the users keymap
        app_state
            .fs
            .save(
                "/settings.json".as_ref(),
                &r#"
                {
                    "base_keymap": "JetBrains"
                }
                "#
                .into(),
                Default::default(),
            )
            .await
            .unwrap();

        cx.background_executor.run_until_parked();

        assert_key_bindings_for(
            workspace.into(),
            cx,
            vec![("[", &ActivatePrevItem)],
            line!(),
        );
    }

    #[gpui::test]
    fn test_bundled_settings_and_themes(cx: &mut AppContext) {
        cx.text_system()
            .add_fonts(vec![
                Assets
                    .load("fonts/zed-sans/zed-sans-extended.ttf")
                    .unwrap()
                    .unwrap(),
                Assets
                    .load("fonts/zed-mono/zed-mono-extended.ttf")
                    .unwrap()
                    .unwrap(),
            ])
            .unwrap();
        let themes = ThemeRegistry::default();
        settings::init(cx);
        theme::init(theme::LoadThemes::JustBase, cx);

        let mut has_default_theme = false;
        for theme_name in themes.list(false).into_iter().map(|meta| meta.name) {
            let theme = themes.get(&theme_name).unwrap();
            assert_eq!(theme.name, theme_name);
            if theme.name == ThemeSettings::get(None, cx).active_theme.name {
                has_default_theme = true;
            }
        }
        assert!(has_default_theme);
    }

    #[gpui::test]
    async fn test_bundled_languages(cx: &mut TestAppContext) {
        let settings = cx.update(|cx| SettingsStore::test(cx));
        cx.set_global(settings);
        let languages = LanguageRegistry::test(cx.executor());
        let languages = Arc::new(languages);
        let node_runtime = node_runtime::FakeNodeRuntime::new();
        cx.update(|cx| {
            languages::init(languages.clone(), node_runtime, cx);
        });
        for name in languages.language_names() {
            languages
                .language_for_name(&name)
                .await
                .with_context(|| format!("language name {name}"))
                .unwrap();
        }
        cx.run_until_parked();
    }

    fn init_test(cx: &mut TestAppContext) -> Arc<AppState> {
        cx.update(|cx| {
            let mut app_state = AppState::test(cx);

            let state = Arc::get_mut(&mut app_state).unwrap();
            env_logger::try_init().ok();

            state.build_window_options = build_window_options;
            theme::init(theme::LoadThemes::JustBase, cx);
            audio::init((), cx);
            channel::init(&app_state.client, app_state.user_store.clone(), cx);
            call::init(app_state.client.clone(), app_state.user_store.clone(), cx);
            notifications::init(app_state.client.clone(), app_state.user_store.clone(), cx);
            workspace::init(app_state.clone(), cx);
            Project::init_settings(cx);
            release_channel::init("0.0.0", cx);
            command_palette::init(cx);
            language::init(cx);
            editor::init(cx);
            project_panel::init_settings(cx);
            collab_ui::init(&app_state, cx);
            project_panel::init((), cx);
            terminal_view::init(cx);
            assistant::init(app_state.client.clone(), cx);
            tasks_ui::init(cx);
            initialize_workspace(app_state.clone(), cx);
            app_state
        })
    }

    fn rust_lang() -> Arc<language::Language> {
        Arc::new(language::Language::new(
            language::LanguageConfig {
                name: "Rust".into(),
                matcher: LanguageMatcher {
                    path_suffixes: vec!["rs".to_string()],
                    ..Default::default()
                },
                ..Default::default()
            },
            Some(tree_sitter_rust::language()),
        ))
    }
    #[track_caller]
    fn assert_key_bindings_for(
        window: AnyWindowHandle,
        cx: &TestAppContext,
        actions: Vec<(&'static str, &dyn Action)>,
        line: u32,
    ) {
        let available_actions = cx
            .update(|cx| window.update(cx, |_, cx| cx.available_actions()))
            .unwrap();
        for (key, action) in actions {
            let bindings = cx
                .update(|cx| window.update(cx, |_, cx| cx.bindings_for_action(action)))
                .unwrap();
            // assert that...
            assert!(
                available_actions.iter().any(|bound_action| {
                    // actions match...
                    bound_action.partial_eq(action)
                }),
                "On {} Failed to find {}",
                line,
                action.name(),
            );
            assert!(
                // and key strokes contain the given key
                bindings
                    .into_iter()
                    .any(|binding| binding.keystrokes().iter().any(|k| k.key == key)),
                "On {} Failed to find {} with key binding {}",
                line,
                action.name(),
                key
            );
        }
    }
}

async fn register_zed_scheme(cx: &AsyncAppContext) -> anyhow::Result<()> {
    cx.update(|cx| cx.register_url_scheme(ZED_URL_SCHEME))?
        .await
}<|MERGE_RESOLUTION|>--- conflicted
+++ resolved
@@ -200,14 +200,8 @@
                 workspace_handle.clone(),
                 cx.clone(),
             );
-
-<<<<<<< HEAD
-            let debug_panel = workspace_handle.update(&mut cx.clone(), |workspace, cx| {
-                cx.new_view(|cx| DebugPanel::new(workspace::dock::DockPosition::Bottom, cx))
-            })?;
-
-=======
->>>>>>> ab8d25e0
+            let debug_panel = DebugPanel::load(workspace_handle.clone(), cx.clone());
+
             let (
                 project_panel,
                 terminal_panel,
@@ -215,6 +209,7 @@
                 channels_panel,
                 chat_panel,
                 notification_panel,
+                debug_panel,
             ) = futures::try_join!(
                 project_panel,
                 terminal_panel,
@@ -222,6 +217,7 @@
                 channels_panel,
                 chat_panel,
                 notification_panel,
+                debug_panel
             )?;
 
             workspace_handle.update(&mut cx, |workspace, cx| {
