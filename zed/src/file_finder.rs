use crate::{
    editor::{self, Editor},
    settings::Settings,
    util,
    workspace::Workspace,
    worktree::{match_paths, PathMatch},
};
use gpui::{
    elements::*,
    keymap::{self, Binding},
    AppContext, Axis, Entity, MutableAppContext, RenderContext, Task, View, ViewContext,
    ViewHandle, WeakViewHandle,
};
use postage::watch;
use std::{
    cmp,
    path::Path,
    sync::{
        atomic::{self, AtomicBool},
        Arc,
    },
};

pub struct FileFinder {
    handle: WeakViewHandle<Self>,
    settings: watch::Receiver<Settings>,
    workspace: WeakViewHandle<Workspace>,
    query_buffer: ViewHandle<Editor>,
    search_count: usize,
    latest_search_id: usize,
    latest_search_did_cancel: bool,
    latest_search_query: String,
    matches: Vec<PathMatch>,
    selected: Option<(usize, Arc<Path>)>,
    cancel_flag: Arc<AtomicBool>,
    list_state: UniformListState,
}

pub fn init(cx: &mut MutableAppContext) {
    cx.add_action("file_finder:toggle", FileFinder::toggle);
    cx.add_action("file_finder:confirm", FileFinder::confirm);
    cx.add_action("file_finder:select", FileFinder::select);
    cx.add_action("menu:select_prev", FileFinder::select_prev);
    cx.add_action("menu:select_next", FileFinder::select_next);

    cx.add_bindings(vec![
        Binding::new("cmd-p", "file_finder:toggle", None),
        Binding::new("escape", "file_finder:toggle", Some("FileFinder")),
        Binding::new("enter", "file_finder:confirm", Some("FileFinder")),
    ]);
}

pub enum Event {
    Selected(usize, Arc<Path>),
    Dismissed,
}

impl Entity for FileFinder {
    type Event = Event;
}

impl View for FileFinder {
    fn ui_name() -> &'static str {
        "FileFinder"
    }

    fn render(&self, _: &RenderContext<Self>) -> ElementBox {
        let settings = self.settings.borrow();

        Align::new(
            ConstrainedBox::new(
                Container::new(
                    Flex::new(Axis::Vertical)
                        .with_child(ChildView::new(self.query_buffer.id()).boxed())
                        .with_child(Expanded::new(1.0, self.render_matches()).boxed())
                        .boxed(),
                )
                .with_style(&settings.theme.ui.selector.container)
                .boxed(),
            )
            .with_max_width(600.0)
            .with_max_height(400.0)
            .boxed(),
        )
        .top()
        .named("file finder")
    }

    fn on_focus(&mut self, cx: &mut ViewContext<Self>) {
        cx.focus(&self.query_buffer);
    }

    fn keymap_context(&self, _: &AppContext) -> keymap::Context {
        let mut cx = Self::default_keymap_context();
        cx.set.insert("menu".into());
        cx
    }
}

impl FileFinder {
    fn render_matches(&self) -> ElementBox {
        if self.matches.is_empty() {
            let settings = self.settings.borrow();
            return Container::new(
                Label::new(
                    "No matches".into(),
                    settings.ui_font_family,
                    settings.ui_font_size,
                )
                .with_style(&settings.theme.ui.selector.label)
                .boxed(),
            )
            .with_margin_top(6.0)
            .named("empty matches");
        }

        let handle = self.handle.clone();
        let list = UniformList::new(
            self.list_state.clone(),
            self.matches.len(),
            move |mut range, items, cx| {
                let cx = cx.as_ref();
                let finder = handle.upgrade(cx).unwrap();
                let finder = finder.read(cx);
                let start = range.start;
                range.end = cmp::min(range.end, finder.matches.len());
                items.extend(
                    finder.matches[range]
                        .iter()
                        .enumerate()
                        .map(move |(i, path_match)| finder.render_match(path_match, start + i)),
                );
            },
        );

        Container::new(list.boxed())
            .with_margin_top(6.0)
            .named("matches")
    }

<<<<<<< HEAD
    fn render_match(
        &self,
        path_match: &PathMatch,
        index: usize,
        cx: &AppContext,
    ) -> Option<ElementBox> {
        let selected_index = self.selected_index();
        let settings = self.settings.borrow();
        let style = if index == selected_index {
            &settings.theme.ui.selector.active_item
        } else {
            &settings.theme.ui.selector.item
        };
        self.labels_for_match(path_match, cx).map(
            |(file_name, file_name_positions, full_path, full_path_positions)| {
                let container = Container::new(
                    Flex::row()
                        .with_child(
                            Container::new(
                                LineBox::new(
                                    settings.ui_font_family,
                                    settings.ui_font_size,
                                    Svg::new("icons/file-16.svg")
                                        .with_color(style.label.text.color)
                                        .boxed(),
                                )
                                .boxed(),
                            )
                            .with_padding_right(6.0)
                            .boxed(),
                        )
                        .with_child(
                            Expanded::new(
                                1.0,
                                Flex::column()
                                    .with_child(
                                        Label::new(
                                            file_name.to_string(),
                                            settings.ui_font_family,
                                            settings.ui_font_size,
                                        )
                                        .with_style(&style.label)
                                        .with_highlights(file_name_positions)
                                        .boxed(),
                                    )
                                    .with_child(
                                        Label::new(
                                            full_path,
                                            settings.ui_font_family,
                                            settings.ui_font_size,
                                        )
                                        .with_style(&style.label)
                                        .with_highlights(full_path_positions)
                                        .boxed(),
                                    )
                                    .boxed(),
=======
    fn render_match(&self, path_match: &PathMatch, index: usize) -> ElementBox {
        let settings = self.settings.borrow();
        let theme = &settings.theme.ui;
        let (file_name, file_name_positions, full_path, full_path_positions) =
            self.labels_for_match(path_match);
        let bold = *Properties::new().weight(Weight::BOLD);
        let selected_index = self.selected_index();
        let mut container = Container::new(
            Flex::row()
                .with_child(
                    Container::new(
                        LineBox::new(
                            settings.ui_font_family,
                            settings.ui_font_size,
                            Svg::new("icons/file-16.svg").boxed(),
                        )
                        .boxed(),
                    )
                    .with_padding_right(6.0)
                    .boxed(),
                )
                .with_child(
                    Expanded::new(
                        1.0,
                        Flex::column()
                            .with_child(
                                Label::new(
                                    file_name.to_string(),
                                    settings.ui_font_family,
                                    settings.ui_font_size,
                                )
                                .with_default_color(theme.modal_match_text.0)
                                .with_highlights(
                                    theme.modal_match_text_highlight.0,
                                    bold,
                                    file_name_positions,
                                )
                                .boxed(),
                            )
                            .with_child(
                                Label::new(
                                    full_path,
                                    settings.ui_font_family,
                                    settings.ui_font_size,
                                )
                                .with_default_color(theme.modal_match_text.0)
                                .with_highlights(
                                    theme.modal_match_text_highlight.0,
                                    bold,
                                    full_path_positions,
                                )
                                .boxed(),
>>>>>>> 56354c76
                            )
                            .boxed(),
                    )
                    .boxed(),
                )
<<<<<<< HEAD
                .with_style(&style.container);
=======
                .boxed(),
        )
        .with_uniform_padding(6.0)
        .with_background_color(if index == selected_index {
            theme.modal_match_background_active.0
        } else {
            theme.modal_match_background.0
        });

        if index == selected_index || index < self.matches.len() - 1 {
            container = container.with_border(Border::bottom(1.0, theme.modal_match_border));
        }
>>>>>>> 56354c76

        let entry = (path_match.tree_id, path_match.path.clone());
        EventHandler::new(container.boxed())
            .on_mouse_down(move |cx| {
                cx.dispatch_action("file_finder:select", entry.clone());
                true
            })
            .named("match")
    }

    fn labels_for_match(&self, path_match: &PathMatch) -> (String, Vec<usize>, String, Vec<usize>) {
        let path_string = path_match.path.to_string_lossy();
        let full_path = [path_match.path_prefix.as_ref(), path_string.as_ref()].join("");
        let path_positions = path_match.positions.clone();

        let file_name = path_match.path.file_name().map_or_else(
            || path_match.path_prefix.to_string(),
            |file_name| file_name.to_string_lossy().to_string(),
        );
        let file_name_start = path_match.path_prefix.chars().count() + path_string.chars().count()
            - file_name.chars().count();
        let file_name_positions = path_positions
            .iter()
            .filter_map(|pos| {
                if pos >= &file_name_start {
                    Some(pos - file_name_start)
                } else {
                    None
                }
            })
            .collect();

        (file_name, file_name_positions, full_path, path_positions)
    }

    fn toggle(workspace: &mut Workspace, _: &(), cx: &mut ViewContext<Workspace>) {
        workspace.toggle_modal(cx, |cx, workspace| {
            let handle = cx.handle();
            let finder = cx.add_view(|cx| Self::new(workspace.settings.clone(), handle, cx));
            cx.subscribe_to_view(&finder, Self::on_event);
            finder
        });
    }

    fn on_event(
        workspace: &mut Workspace,
        _: ViewHandle<FileFinder>,
        event: &Event,
        cx: &mut ViewContext<Workspace>,
    ) {
        match event {
            Event::Selected(tree_id, path) => {
                workspace
                    .open_entry((*tree_id, path.clone()), cx)
                    .map(|d| d.detach());
                workspace.dismiss_modal(cx);
            }
            Event::Dismissed => {
                workspace.dismiss_modal(cx);
            }
        }
    }

    pub fn new(
        settings: watch::Receiver<Settings>,
        workspace: ViewHandle<Workspace>,
        cx: &mut ViewContext<Self>,
    ) -> Self {
        cx.observe_view(&workspace, Self::workspace_updated);

        let query_buffer = cx.add_view(|cx| Editor::single_line(settings.clone(), cx));
        cx.subscribe_to_view(&query_buffer, Self::on_query_editor_event);

        Self {
            handle: cx.handle().downgrade(),
            settings,
            workspace: workspace.downgrade(),
            query_buffer,
            search_count: 0,
            latest_search_id: 0,
            latest_search_did_cancel: false,
            latest_search_query: String::new(),
            matches: Vec::new(),
            selected: None,
            cancel_flag: Arc::new(AtomicBool::new(false)),
            list_state: Default::default(),
        }
    }

    fn workspace_updated(&mut self, _: ViewHandle<Workspace>, cx: &mut ViewContext<Self>) {
        let query = self.query_buffer.update(cx, |buffer, cx| buffer.text(cx));
        if let Some(task) = self.spawn_search(query, cx) {
            task.detach();
        }
    }

    fn on_query_editor_event(
        &mut self,
        _: ViewHandle<Editor>,
        event: &editor::Event,
        cx: &mut ViewContext<Self>,
    ) {
        match event {
            editor::Event::Edited => {
                let query = self.query_buffer.update(cx, |buffer, cx| buffer.text(cx));
                if query.is_empty() {
                    self.latest_search_id = util::post_inc(&mut self.search_count);
                    self.matches.clear();
                    cx.notify();
                } else {
                    if let Some(task) = self.spawn_search(query, cx) {
                        task.detach();
                    }
                }
            }
            editor::Event::Blurred => cx.emit(Event::Dismissed),
            _ => {}
        }
    }

    fn selected_index(&self) -> usize {
        if let Some(selected) = self.selected.as_ref() {
            for (ix, path_match) in self.matches.iter().enumerate() {
                if (path_match.tree_id, path_match.path.as_ref())
                    == (selected.0, selected.1.as_ref())
                {
                    return ix;
                }
            }
        }
        0
    }

    fn select_prev(&mut self, _: &(), cx: &mut ViewContext<Self>) {
        let mut selected_index = self.selected_index();
        if selected_index > 0 {
            selected_index -= 1;
            let mat = &self.matches[selected_index];
            self.selected = Some((mat.tree_id, mat.path.clone()));
        }
        self.list_state.scroll_to(selected_index);
        cx.notify();
    }

    fn select_next(&mut self, _: &(), cx: &mut ViewContext<Self>) {
        let mut selected_index = self.selected_index();
        if selected_index + 1 < self.matches.len() {
            selected_index += 1;
            let mat = &self.matches[selected_index];
            self.selected = Some((mat.tree_id, mat.path.clone()));
        }
        self.list_state.scroll_to(selected_index);
        cx.notify();
    }

    fn confirm(&mut self, _: &(), cx: &mut ViewContext<Self>) {
        if let Some(m) = self.matches.get(self.selected_index()) {
            cx.emit(Event::Selected(m.tree_id, m.path.clone()));
        }
    }

    fn select(&mut self, (tree_id, path): &(usize, Arc<Path>), cx: &mut ViewContext<Self>) {
        cx.emit(Event::Selected(*tree_id, path.clone()));
    }

    #[must_use]
    fn spawn_search(&mut self, query: String, cx: &mut ViewContext<Self>) -> Option<Task<()>> {
        let snapshots = self
            .workspace
            .upgrade(&cx)?
            .read(cx)
            .worktrees()
            .iter()
            .map(|tree| tree.read(cx).snapshot())
            .collect::<Vec<_>>();
        let search_id = util::post_inc(&mut self.search_count);
        let background = cx.as_ref().background().clone();
        self.cancel_flag.store(true, atomic::Ordering::Relaxed);
        self.cancel_flag = Arc::new(AtomicBool::new(false));
        let cancel_flag = self.cancel_flag.clone();
        Some(cx.spawn(|this, mut cx| async move {
            let matches = match_paths(
                &snapshots,
                &query,
                false,
                false,
                100,
                cancel_flag.as_ref(),
                background,
            )
            .await;
            let did_cancel = cancel_flag.load(atomic::Ordering::Relaxed);
            this.update(&mut cx, |this, cx| {
                this.update_matches((search_id, did_cancel, query, matches), cx)
            });
        }))
    }

    fn update_matches(
        &mut self,
        (search_id, did_cancel, query, matches): (usize, bool, String, Vec<PathMatch>),
        cx: &mut ViewContext<Self>,
    ) {
        if search_id >= self.latest_search_id {
            self.latest_search_id = search_id;
            if self.latest_search_did_cancel && query == self.latest_search_query {
                util::extend_sorted(&mut self.matches, matches.into_iter(), 100, |a, b| b.cmp(a));
            } else {
                self.matches = matches;
            }
            self.latest_search_query = query;
            self.latest_search_did_cancel = did_cancel;
            self.list_state.scroll_to(self.selected_index());
            cx.notify();
        }
    }
}

#[cfg(test)]
mod tests {
    use super::*;
    use crate::{
        editor,
        fs::FakeFs,
        test::{build_app_state, temp_tree},
        workspace::Workspace,
    };
    use serde_json::json;
    use std::fs;
    use tempdir::TempDir;

    #[gpui::test]
    async fn test_matching_paths(mut cx: gpui::TestAppContext) {
        let tmp_dir = TempDir::new("example").unwrap();
        fs::create_dir(tmp_dir.path().join("a")).unwrap();
        fs::write(tmp_dir.path().join("a/banana"), "banana").unwrap();
        fs::write(tmp_dir.path().join("a/bandana"), "bandana").unwrap();
        cx.update(|cx| {
            super::init(cx);
            editor::init(cx);
        });

        let app_state = cx.read(build_app_state);
        let (window_id, workspace) = cx.add_window(|cx| Workspace::new(&app_state, cx));
        workspace
            .update(&mut cx, |workspace, cx| {
                workspace.add_worktree(tmp_dir.path(), cx)
            })
            .await
            .unwrap();
        cx.read(|cx| workspace.read(cx).worktree_scans_complete(cx))
            .await;
        cx.dispatch_action(
            window_id,
            vec![workspace.id()],
            "file_finder:toggle".into(),
            (),
        );

        let finder = cx.read(|cx| {
            workspace
                .read(cx)
                .modal()
                .cloned()
                .unwrap()
                .downcast::<FileFinder>()
                .unwrap()
        });
        let query_buffer = cx.read(|cx| finder.read(cx).query_buffer.clone());

        let chain = vec![finder.id(), query_buffer.id()];
        cx.dispatch_action(window_id, chain.clone(), "buffer:insert", "b".to_string());
        cx.dispatch_action(window_id, chain.clone(), "buffer:insert", "n".to_string());
        cx.dispatch_action(window_id, chain.clone(), "buffer:insert", "a".to_string());
        finder
            .condition(&cx, |finder, _| finder.matches.len() == 2)
            .await;

        let active_pane = cx.read(|cx| workspace.read(cx).active_pane().clone());
        cx.dispatch_action(
            window_id,
            vec![workspace.id(), finder.id()],
            "menu:select_next",
            (),
        );
        cx.dispatch_action(
            window_id,
            vec![workspace.id(), finder.id()],
            "file_finder:confirm",
            (),
        );
        active_pane
            .condition(&cx, |pane, _| pane.active_item().is_some())
            .await;
        cx.read(|cx| {
            let active_item = active_pane.read(cx).active_item().unwrap();
            assert_eq!(active_item.title(cx), "bandana");
        });
    }

    #[gpui::test]
    async fn test_matching_cancellation(mut cx: gpui::TestAppContext) {
        let fs = Arc::new(FakeFs::new());
        fs.insert_tree(
            "/dir",
            json!({
                "hello": "",
                "goodbye": "",
                "halogen-light": "",
                "happiness": "",
                "height": "",
                "hi": "",
                "hiccup": "",
            }),
        )
        .await;

        let mut app_state = cx.read(build_app_state);
        Arc::get_mut(&mut app_state).unwrap().fs = fs;

        let (_, workspace) = cx.add_window(|cx| Workspace::new(&app_state, cx));
        workspace
            .update(&mut cx, |workspace, cx| {
                workspace.add_worktree("/dir".as_ref(), cx)
            })
            .await
            .unwrap();
        cx.read(|cx| workspace.read(cx).worktree_scans_complete(cx))
            .await;
        let (_, finder) =
            cx.add_window(|cx| FileFinder::new(app_state.settings.clone(), workspace.clone(), cx));

        let query = "hi".to_string();
        finder
            .update(&mut cx, |f, cx| f.spawn_search(query.clone(), cx))
            .unwrap()
            .await;
        finder.read_with(&cx, |f, _| assert_eq!(f.matches.len(), 5));

        finder.update(&mut cx, |finder, cx| {
            let matches = finder.matches.clone();

            // Simulate a search being cancelled after the time limit,
            // returning only a subset of the matches that would have been found.
            finder.spawn_search(query.clone(), cx).unwrap().detach();
            finder.update_matches(
                (
                    finder.latest_search_id,
                    true, // did-cancel
                    query.clone(),
                    vec![matches[1].clone(), matches[3].clone()],
                ),
                cx,
            );

            // Simulate another cancellation.
            finder.spawn_search(query.clone(), cx).unwrap().detach();
            finder.update_matches(
                (
                    finder.latest_search_id,
                    true, // did-cancel
                    query.clone(),
                    vec![matches[0].clone(), matches[2].clone(), matches[3].clone()],
                ),
                cx,
            );

            assert_eq!(finder.matches, matches[0..4])
        });
    }

    #[gpui::test]
    async fn test_single_file_worktrees(mut cx: gpui::TestAppContext) {
        let temp_dir = TempDir::new("test-single-file-worktrees").unwrap();
        let dir_path = temp_dir.path().join("the-parent-dir");
        let file_path = dir_path.join("the-file");
        fs::create_dir(&dir_path).unwrap();
        fs::write(&file_path, "").unwrap();

        let app_state = cx.read(build_app_state);
        let (_, workspace) = cx.add_window(|cx| Workspace::new(&app_state, cx));
        workspace
            .update(&mut cx, |workspace, cx| {
                workspace.add_worktree(&file_path, cx)
            })
            .await
            .unwrap();
        cx.read(|cx| workspace.read(cx).worktree_scans_complete(cx))
            .await;
        let (_, finder) =
            cx.add_window(|cx| FileFinder::new(app_state.settings.clone(), workspace.clone(), cx));

        // Even though there is only one worktree, that worktree's filename
        // is included in the matching, because the worktree is a single file.
        finder
            .update(&mut cx, |f, cx| f.spawn_search("thf".into(), cx))
            .unwrap()
            .await;
        cx.read(|cx| {
            let finder = finder.read(cx);
            assert_eq!(finder.matches.len(), 1);

            let (file_name, file_name_positions, full_path, full_path_positions) =
                finder.labels_for_match(&finder.matches[0]);
            assert_eq!(file_name, "the-file");
            assert_eq!(file_name_positions, &[0, 1, 4]);
            assert_eq!(full_path, "the-file");
            assert_eq!(full_path_positions, &[0, 1, 4]);
        });

        // Since the worktree root is a file, searching for its name followed by a slash does
        // not match anything.
        finder
            .update(&mut cx, |f, cx| f.spawn_search("thf/".into(), cx))
            .unwrap()
            .await;
        finder.read_with(&cx, |f, _| assert_eq!(f.matches.len(), 0));
    }

    #[gpui::test(retries = 5)]
    async fn test_multiple_matches_with_same_relative_path(mut cx: gpui::TestAppContext) {
        let tmp_dir = temp_tree(json!({
            "dir1": { "a.txt": "" },
            "dir2": { "a.txt": "" }
        }));

        let app_state = cx.read(build_app_state);
        let (_, workspace) = cx.add_window(|cx| Workspace::new(&app_state, cx));

        workspace
            .update(&mut cx, |workspace, cx| {
                workspace.open_paths(
                    &[tmp_dir.path().join("dir1"), tmp_dir.path().join("dir2")],
                    cx,
                )
            })
            .await;
        cx.read(|cx| workspace.read(cx).worktree_scans_complete(cx))
            .await;

        let (_, finder) =
            cx.add_window(|cx| FileFinder::new(app_state.settings.clone(), workspace.clone(), cx));

        // Run a search that matches two files with the same relative path.
        finder
            .update(&mut cx, |f, cx| f.spawn_search("a.t".into(), cx))
            .unwrap()
            .await;

        // Can switch between different matches with the same relative path.
        finder.update(&mut cx, |f, cx| {
            assert_eq!(f.matches.len(), 2);
            assert_eq!(f.selected_index(), 0);
            f.select_next(&(), cx);
            assert_eq!(f.selected_index(), 1);
            f.select_prev(&(), cx);
            assert_eq!(f.selected_index(), 0);
        });
    }
}<|MERGE_RESOLUTION|>--- conflicted
+++ resolved
@@ -138,13 +138,7 @@
             .named("matches")
     }
 
-<<<<<<< HEAD
-    fn render_match(
-        &self,
-        path_match: &PathMatch,
-        index: usize,
-        cx: &AppContext,
-    ) -> Option<ElementBox> {
+    fn render_match(&self, path_match: &PathMatch, index: usize) -> ElementBox {
         let selected_index = self.selected_index();
         let settings = self.settings.borrow();
         let style = if index == selected_index {
@@ -152,65 +146,18 @@
         } else {
             &settings.theme.ui.selector.item
         };
-        self.labels_for_match(path_match, cx).map(
-            |(file_name, file_name_positions, full_path, full_path_positions)| {
-                let container = Container::new(
-                    Flex::row()
-                        .with_child(
-                            Container::new(
-                                LineBox::new(
-                                    settings.ui_font_family,
-                                    settings.ui_font_size,
-                                    Svg::new("icons/file-16.svg")
-                                        .with_color(style.label.text.color)
-                                        .boxed(),
-                                )
-                                .boxed(),
-                            )
-                            .with_padding_right(6.0)
-                            .boxed(),
-                        )
-                        .with_child(
-                            Expanded::new(
-                                1.0,
-                                Flex::column()
-                                    .with_child(
-                                        Label::new(
-                                            file_name.to_string(),
-                                            settings.ui_font_family,
-                                            settings.ui_font_size,
-                                        )
-                                        .with_style(&style.label)
-                                        .with_highlights(file_name_positions)
-                                        .boxed(),
-                                    )
-                                    .with_child(
-                                        Label::new(
-                                            full_path,
-                                            settings.ui_font_family,
-                                            settings.ui_font_size,
-                                        )
-                                        .with_style(&style.label)
-                                        .with_highlights(full_path_positions)
-                                        .boxed(),
-                                    )
-                                    .boxed(),
-=======
-    fn render_match(&self, path_match: &PathMatch, index: usize) -> ElementBox {
-        let settings = self.settings.borrow();
-        let theme = &settings.theme.ui;
         let (file_name, file_name_positions, full_path, full_path_positions) =
             self.labels_for_match(path_match);
-        let bold = *Properties::new().weight(Weight::BOLD);
-        let selected_index = self.selected_index();
-        let mut container = Container::new(
+        let container = Container::new(
             Flex::row()
                 .with_child(
                     Container::new(
                         LineBox::new(
                             settings.ui_font_family,
                             settings.ui_font_size,
-                            Svg::new("icons/file-16.svg").boxed(),
+                            Svg::new("icons/file-16.svg")
+                                .with_color(style.label.text.color)
+                                .boxed(),
                         )
                         .boxed(),
                     )
@@ -227,12 +174,8 @@
                                     settings.ui_font_family,
                                     settings.ui_font_size,
                                 )
-                                .with_default_color(theme.modal_match_text.0)
-                                .with_highlights(
-                                    theme.modal_match_text_highlight.0,
-                                    bold,
-                                    file_name_positions,
-                                )
+                                .with_style(&style.label)
+                                .with_highlights(file_name_positions)
                                 .boxed(),
                             )
                             .with_child(
@@ -241,35 +184,17 @@
                                     settings.ui_font_family,
                                     settings.ui_font_size,
                                 )
-                                .with_default_color(theme.modal_match_text.0)
-                                .with_highlights(
-                                    theme.modal_match_text_highlight.0,
-                                    bold,
-                                    full_path_positions,
-                                )
+                                .with_style(&style.label)
+                                .with_highlights(full_path_positions)
                                 .boxed(),
->>>>>>> 56354c76
                             )
                             .boxed(),
                     )
                     .boxed(),
                 )
-<<<<<<< HEAD
-                .with_style(&style.container);
-=======
                 .boxed(),
         )
-        .with_uniform_padding(6.0)
-        .with_background_color(if index == selected_index {
-            theme.modal_match_background_active.0
-        } else {
-            theme.modal_match_background.0
-        });
-
-        if index == selected_index || index < self.matches.len() - 1 {
-            container = container.with_border(Border::bottom(1.0, theme.modal_match_border));
-        }
->>>>>>> 56354c76
+        .with_style(&style.container);
 
         let entry = (path_match.tree_id, path_match.path.clone());
         EventHandler::new(container.boxed())
