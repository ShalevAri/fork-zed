use std::{
    ops::{Not, Range},
    sync::Arc,
};

use anyhow::{Context as _, anyhow};
use collections::{HashMap, HashSet};
use editor::{CompletionProvider, Editor, EditorEvent};
use feature_flags::FeatureFlagViewExt;
use fs::Fs;
use fuzzy::{StringMatch, StringMatchCandidate};
use gpui::{
<<<<<<< HEAD
    Action, AnimationExt, AppContext as _, AsyncApp, Axis, ClickEvent, Context, DismissEvent,
    Entity, EventEmitter, FocusHandle, Focusable, Global, IsZero, KeyContext, KeyDownEvent,
    Keystroke, ModifiersChangedEvent, MouseButton, Point, ScrollStrategy, ScrollWheelEvent,
    StyledText, Subscription, WeakEntity, actions, anchored, deferred, div,
=======
    Action, Animation, AnimationExt, AppContext as _, AsyncApp, ClickEvent, Context, DismissEvent,
    Entity, EventEmitter, FocusHandle, Focusable, FontWeight, Global, IsZero, KeyContext,
    Keystroke, Modifiers, ModifiersChangedEvent, MouseButton, Point, ScrollStrategy,
    ScrollWheelEvent, StyledText, Subscription, WeakEntity, actions, anchored, deferred, div,
>>>>>>> b3747d9a
};
use language::{Language, LanguageConfig, ToOffset as _};
use notifications::status_toast::{StatusToast, ToastIcon};
use settings::{BaseKeymap, KeybindSource, KeymapFile, SettingsAssets};

use util::ResultExt;

use ui::{
    ActiveTheme as _, App, Banner, BorrowAppContext, ContextMenu, IconButtonShape, Modal,
    ModalFooter, ModalHeader, ParentElement as _, Render, Section, SharedString, Styled as _,
    Tooltip, Window, prelude::*,
};
use ui_input::SingleLineInput;
use workspace::{
    Item, ModalView, SerializableItem, Workspace, notifications::NotifyTaskExt as _,
    register_serializable_item,
};

use crate::{
    SettingsUiFeatureFlag,
    keybindings::persistence::KEYBINDING_EDITORS,
    ui_components::table::{Table, TableInteractionState},
};

const NO_ACTION_ARGUMENTS_TEXT: SharedString = SharedString::new_static("<no arguments>");

actions!(
    zed,
    [
        /// Opens the keymap editor.
        OpenKeymapEditor
    ]
);

const KEYMAP_EDITOR_NAMESPACE: &'static str = "keymap_editor";
actions!(
    keymap_editor,
    [
        /// Edits the selected key binding.
        EditBinding,
        /// Creates a new key binding for the selected action.
        CreateBinding,
        /// Deletes the selected key binding.
        DeleteBinding,
        /// Copies the action name to clipboard.
        CopyAction,
        /// Copies the context predicate to clipboard.
        CopyContext,
        /// Toggles Conflict Filtering
        ToggleConflictFilter,
        /// Toggle Keystroke search
        ToggleKeystrokeSearch,
    ]
);

actions!(
    keystroke_input,
    [
        /// Starts recording keystrokes
        StartRecording,
        /// Stops recording keystrokes
        StopRecording,
        /// Clears the recorded keystrokes
        ClearKeystrokes,
    ]
);

pub fn init(cx: &mut App) {
    let keymap_event_channel = KeymapEventChannel::new();
    cx.set_global(keymap_event_channel);

    cx.on_action(|_: &OpenKeymapEditor, cx| {
        workspace::with_active_or_new_workspace(cx, move |workspace, window, cx| {
            workspace
                .with_local_workspace(window, cx, |workspace, window, cx| {
                    let existing = workspace
                        .active_pane()
                        .read(cx)
                        .items()
                        .find_map(|item| item.downcast::<KeymapEditor>());

                    if let Some(existing) = existing {
                        workspace.activate_item(&existing, true, true, window, cx);
                    } else {
                        let keymap_editor =
                            cx.new(|cx| KeymapEditor::new(workspace.weak_handle(), window, cx));
                        workspace.add_item_to_active_pane(
                            Box::new(keymap_editor),
                            None,
                            true,
                            window,
                            cx,
                        );
                    }
                })
                .detach();
        })
    });

    cx.observe_new(|_workspace: &mut Workspace, window, cx| {
        let Some(window) = window else { return };

        let keymap_ui_actions = [std::any::TypeId::of::<OpenKeymapEditor>()];

        command_palette_hooks::CommandPaletteFilter::update_global(cx, |filter, _cx| {
            filter.hide_action_types(&keymap_ui_actions);
            filter.hide_namespace(KEYMAP_EDITOR_NAMESPACE);
        });

        cx.observe_flag::<SettingsUiFeatureFlag, _>(
            window,
            move |is_enabled, _workspace, _, cx| {
                if is_enabled {
                    command_palette_hooks::CommandPaletteFilter::update_global(
                        cx,
                        |filter, _cx| {
                            filter.show_action_types(keymap_ui_actions.iter());
                            filter.show_namespace(KEYMAP_EDITOR_NAMESPACE);
                        },
                    );
                } else {
                    command_palette_hooks::CommandPaletteFilter::update_global(
                        cx,
                        |filter, _cx| {
                            filter.hide_action_types(&keymap_ui_actions);
                            filter.hide_namespace(KEYMAP_EDITOR_NAMESPACE);
                        },
                    );
                }
            },
        )
        .detach();
    })
    .detach();

    register_serializable_item::<KeymapEditor>(cx);
}

pub struct KeymapEventChannel {}

impl Global for KeymapEventChannel {}

impl KeymapEventChannel {
    fn new() -> Self {
        Self {}
    }

    pub fn trigger_keymap_changed(cx: &mut App) {
        let Some(_event_channel) = cx.try_global::<Self>() else {
            // don't panic if no global defined. This usually happens in tests
            return;
        };
        cx.update_global(|_event_channel: &mut Self, _| {
            /* triggers observers in KeymapEditors */
        });
    }
}

#[derive(Default, PartialEq)]
enum SearchMode {
    #[default]
    Normal,
    KeyStroke,
}

impl SearchMode {
    fn invert(&self) -> Self {
        match self {
            SearchMode::Normal => SearchMode::KeyStroke,
            SearchMode::KeyStroke => SearchMode::Normal,
        }
    }
}

#[derive(Default, PartialEq, Copy, Clone)]
enum FilterState {
    #[default]
    All,
    Conflicts,
}

impl FilterState {
    fn invert(&self) -> Self {
        match self {
            FilterState::All => FilterState::Conflicts,
            FilterState::Conflicts => FilterState::All,
        }
    }
}

type ActionMapping = (SharedString, Option<SharedString>);

#[derive(Default)]
struct ConflictState {
    conflicts: Vec<usize>,
    action_keybind_mapping: HashMap<ActionMapping, Vec<usize>>,
}

impl ConflictState {
    fn new(key_bindings: &[ProcessedKeybinding]) -> Self {
        let mut action_keybind_mapping: HashMap<_, Vec<usize>> = HashMap::default();

        key_bindings
            .iter()
            .enumerate()
            .filter(|(_, binding)| {
                !binding.keystroke_text.is_empty()
                    && binding
                        .source
                        .as_ref()
                        .is_some_and(|source| matches!(source.0, KeybindSource::User))
            })
            .for_each(|(index, binding)| {
                action_keybind_mapping
                    .entry(binding.get_action_mapping())
                    .or_default()
                    .push(index);
            });

        Self {
            conflicts: action_keybind_mapping
                .values()
                .filter(|indices| indices.len() > 1)
                .flatten()
                .copied()
                .collect(),
            action_keybind_mapping,
        }
    }

    fn conflicting_indices_for_mapping(
        &self,
        action_mapping: ActionMapping,
        keybind_idx: usize,
    ) -> Option<Vec<usize>> {
        self.action_keybind_mapping
            .get(&action_mapping)
            .and_then(|indices| {
                let mut indices = indices.iter().filter(|&idx| *idx != keybind_idx).peekable();
                indices.peek().is_some().then(|| indices.copied().collect())
            })
    }

    fn has_conflict(&self, candidate_idx: &usize) -> bool {
        self.conflicts.contains(candidate_idx)
    }

    fn any_conflicts(&self) -> bool {
        !self.conflicts.is_empty()
    }
}

struct KeymapEditor {
    workspace: WeakEntity<Workspace>,
    focus_handle: FocusHandle,
    _keymap_subscription: Subscription,
    keybindings: Vec<ProcessedKeybinding>,
    keybinding_conflict_state: ConflictState,
    filter_state: FilterState,
    search_mode: SearchMode,
    // corresponds 1 to 1 with keybindings
    string_match_candidates: Arc<Vec<StringMatchCandidate>>,
    matches: Vec<StringMatch>,
    table_interaction_state: Entity<TableInteractionState>,
    filter_editor: Entity<Editor>,
    keystroke_editor: Entity<KeystrokeInput>,
    selected_index: Option<usize>,
    context_menu: Option<(Entity<ContextMenu>, Point<Pixels>, Subscription)>,
    previous_edit: Option<PreviousEdit>,
}

enum PreviousEdit {
    /// When deleting, we want to maintain the same scroll position
    ScrollBarOffset(Point<Pixels>),
    /// When editing or creating, because the new keybinding could be in a different position in the sort order
    /// we store metadata about the new binding (either the modified version or newly created one)
    /// and upon reload, we search for this binding in the list of keybindings, and if we find the one that matches
    /// this metadata, we set the selected index to it and scroll to it,
    /// and if we don't find it, we scroll to 0 and don't set a selected index
    Keybinding {
        action_mapping: ActionMapping,
        action_name: SharedString,
        /// The scrollbar position to fallback to if we don't find the keybinding during a refresh
        /// this can happen if there's a filter applied to the search and the keybinding modification
        /// filters the binding from the search results
        fallback: Point<Pixels>,
    },
}

impl EventEmitter<()> for KeymapEditor {}

impl Focusable for KeymapEditor {
    fn focus_handle(&self, cx: &App) -> gpui::FocusHandle {
        return self.filter_editor.focus_handle(cx);
    }
}

impl KeymapEditor {
    fn new(workspace: WeakEntity<Workspace>, window: &mut Window, cx: &mut Context<Self>) -> Self {
        let _keymap_subscription = cx.observe_global::<KeymapEventChannel>(Self::on_keymap_changed);
        let table_interaction_state = TableInteractionState::new(window, cx);

        let keystroke_editor = cx.new(|cx| {
            let mut keystroke_editor = KeystrokeInput::new(None, window, cx);
            keystroke_editor.highlight_on_focus = false;
            keystroke_editor
        });

        let filter_editor = cx.new(|cx| {
            let mut editor = Editor::single_line(window, cx);
            editor.set_placeholder_text("Filter action names…", cx);
            editor
        });

        cx.subscribe(&filter_editor, |this, _, e: &EditorEvent, cx| {
            if !matches!(e, EditorEvent::BufferEdited) {
                return;
            }

            this.on_query_changed(cx);
        })
        .detach();

        cx.subscribe(&keystroke_editor, |this, _, _, cx| {
            if matches!(this.search_mode, SearchMode::Normal) {
                return;
            }

            this.on_query_changed(cx);
        })
        .detach();

        let mut this = Self {
            workspace,
            keybindings: vec![],
            keybinding_conflict_state: ConflictState::default(),
            filter_state: FilterState::default(),
            search_mode: SearchMode::default(),
            string_match_candidates: Arc::new(vec![]),
            matches: vec![],
            focus_handle: cx.focus_handle(),
            _keymap_subscription,
            table_interaction_state,
            filter_editor,
            keystroke_editor,
            selected_index: None,
            context_menu: None,
            previous_edit: None,
        };

        this.on_keymap_changed(cx);

        this
    }

    fn current_action_query(&self, cx: &App) -> String {
        self.filter_editor.read(cx).text(cx)
    }

    fn current_keystroke_query(&self, cx: &App) -> Vec<Keystroke> {
        match self.search_mode {
            SearchMode::KeyStroke => self
                .keystroke_editor
                .read(cx)
                .keystrokes()
                .iter()
                .cloned()
                .collect(),
            SearchMode::Normal => Default::default(),
        }
    }

    fn on_query_changed(&self, cx: &mut Context<Self>) {
        let action_query = self.current_action_query(cx);
        let keystroke_query = self.current_keystroke_query(cx);

        cx.spawn(async move |this, cx| {
            Self::update_matches(this.clone(), action_query, keystroke_query, cx).await?;
            this.update(cx, |this, cx| {
                this.scroll_to_item(0, ScrollStrategy::Top, cx)
            })
        })
        .detach();
    }

    async fn update_matches(
        this: WeakEntity<Self>,
        action_query: String,
        keystroke_query: Vec<Keystroke>,
        cx: &mut AsyncApp,
    ) -> anyhow::Result<()> {
        let action_query = command_palette::normalize_action_query(&action_query);
        let (string_match_candidates, keybind_count) = this.read_with(cx, |this, _| {
            (this.string_match_candidates.clone(), this.keybindings.len())
        })?;
        let executor = cx.background_executor().clone();
        let mut matches = fuzzy::match_strings(
            &string_match_candidates,
            &action_query,
            true,
            true,
            keybind_count,
            &Default::default(),
            executor,
        )
        .await;
        this.update(cx, |this, cx| {
            match this.filter_state {
                FilterState::Conflicts => {
                    matches.retain(|candidate| {
                        this.keybinding_conflict_state
                            .has_conflict(&candidate.candidate_id)
                    });
                }
                FilterState::All => {}
            }

            match this.search_mode {
                SearchMode::KeyStroke => {
                    matches.retain(|item| {
                        this.keybindings[item.candidate_id]
                            .keystrokes()
                            .is_some_and(|keystrokes| {
                                keystroke_query.iter().all(|key| {
                                    keystrokes.iter().any(|keystroke| {
                                        keystroke.key == key.key
                                            && keystroke.modifiers == key.modifiers
                                    })
                                })
                            })
                    });
                }
                SearchMode::Normal => {}
            }

            if action_query.is_empty() {
                // apply default sort
                // sorts by source precedence, and alphabetically by action name within each source
                matches.sort_by_key(|match_item| {
                    let keybind = &this.keybindings[match_item.candidate_id];
                    let source = keybind.source.as_ref().map(|s| s.0);
                    use KeybindSource::*;
                    let source_precedence = match source {
                        Some(User) => 0,
                        Some(Vim) => 1,
                        Some(Base) => 2,
                        Some(Default) => 3,
                        None => 4,
                    };
                    return (source_precedence, keybind.action_name.as_ref());
                });
            }
            this.selected_index.take();
            this.matches = matches;
            cx.notify();
        })
    }

    fn has_conflict(&self, row_index: usize) -> bool {
        self.matches
            .get(row_index)
            .map(|candidate| candidate.candidate_id)
            .is_some_and(|id| self.keybinding_conflict_state.has_conflict(&id))
    }

    fn process_bindings(
        json_language: Arc<Language>,
        rust_language: Arc<Language>,
        cx: &mut App,
    ) -> (Vec<ProcessedKeybinding>, Vec<StringMatchCandidate>) {
        let key_bindings_ptr = cx.key_bindings();
        let lock = key_bindings_ptr.borrow();
        let key_bindings = lock.bindings();
        let mut unmapped_action_names =
            HashSet::from_iter(cx.all_action_names().into_iter().copied());
        let action_documentation = cx.action_documentation();
        let mut generator = KeymapFile::action_schema_generator();
        let action_schema = HashMap::from_iter(
            cx.action_schemas(&mut generator)
                .into_iter()
                .filter_map(|(name, schema)| schema.map(|schema| (name, schema))),
        );

        let mut processed_bindings = Vec::new();
        let mut string_match_candidates = Vec::new();

        for key_binding in key_bindings {
            let source = key_binding.meta().map(settings::KeybindSource::from_meta);

            let keystroke_text = ui::text_for_keystrokes(key_binding.keystrokes(), cx);
            let ui_key_binding = Some(
                ui::KeyBinding::new_from_gpui(key_binding.clone(), cx)
                    .vim_mode(source == Some(settings::KeybindSource::Vim)),
            );

            let context = key_binding
                .predicate()
                .map(|predicate| {
                    KeybindContextString::Local(predicate.to_string().into(), rust_language.clone())
                })
                .unwrap_or(KeybindContextString::Global);

            let source = source.map(|source| (source, source.name().into()));

            let action_name = key_binding.action().name();
            unmapped_action_names.remove(&action_name);
            let action_input = key_binding
                .action_input()
                .map(|input| SyntaxHighlightedText::new(input, json_language.clone()));
            let action_docs = action_documentation.get(action_name).copied();

            let index = processed_bindings.len();
            let string_match_candidate = StringMatchCandidate::new(index, &action_name);
            processed_bindings.push(ProcessedKeybinding {
                keystroke_text: keystroke_text.into(),
                ui_key_binding,
                action_name: action_name.into(),
                action_input,
                action_docs,
                action_schema: action_schema.get(action_name).cloned(),
                context: Some(context),
                source,
            });
            string_match_candidates.push(string_match_candidate);
        }

        let empty = SharedString::new_static("");
        for action_name in unmapped_action_names.into_iter() {
            let index = processed_bindings.len();
            let string_match_candidate = StringMatchCandidate::new(index, &action_name);
            processed_bindings.push(ProcessedKeybinding {
                keystroke_text: empty.clone(),
                ui_key_binding: None,
                action_name: action_name.into(),
                action_input: None,
                action_docs: action_documentation.get(action_name).copied(),
                action_schema: action_schema.get(action_name).cloned(),
                context: None,
                source: None,
            });
            string_match_candidates.push(string_match_candidate);
        }

        (processed_bindings, string_match_candidates)
    }

    fn on_keymap_changed(&mut self, cx: &mut Context<KeymapEditor>) {
        let workspace = self.workspace.clone();
        cx.spawn(async move |this, cx| {
            let json_language = load_json_language(workspace.clone(), cx).await;
            let rust_language = load_rust_language(workspace.clone(), cx).await;

            let (action_query, keystroke_query) = this.update(cx, |this, cx| {
                let (key_bindings, string_match_candidates) =
                    Self::process_bindings(json_language, rust_language, cx);

                this.keybinding_conflict_state = ConflictState::new(&key_bindings);

                if !this.keybinding_conflict_state.any_conflicts() {
                    this.filter_state = FilterState::All;
                }

                this.keybindings = key_bindings;
                this.string_match_candidates = Arc::new(string_match_candidates);
                this.matches = this
                    .string_match_candidates
                    .iter()
                    .enumerate()
                    .map(|(ix, candidate)| StringMatch {
                        candidate_id: ix,
                        score: 0.0,
                        positions: vec![],
                        string: candidate.string.clone(),
                    })
                    .collect();
                (
                    this.current_action_query(cx),
                    this.current_keystroke_query(cx),
                )
            })?;
            // calls cx.notify
            Self::update_matches(this.clone(), action_query, keystroke_query, cx).await?;
            this.update(cx, |this, cx| {
                if let Some(previous_edit) = this.previous_edit.take() {
                    match previous_edit {
                        // should remove scroll from process_query
                        PreviousEdit::ScrollBarOffset(offset) => {
                            this.table_interaction_state.update(cx, |table, _| {
                                table.set_scrollbar_offset(Axis::Vertical, offset)
                            })
                            // set selected index and scroll
                        }
                        PreviousEdit::Keybinding {
                            action_mapping,
                            action_name,
                            fallback,
                        } => {
                            let scroll_position =
                                this.matches.iter().enumerate().find_map(|(index, item)| {
                                    let binding = &this.keybindings[item.candidate_id];
                                    if binding.get_action_mapping() == action_mapping
                                        && binding.action_name == action_name
                                    {
                                        Some(index)
                                    } else {
                                        None
                                    }
                                });

                            if let Some(scroll_position) = scroll_position {
                                this.scroll_to_item(scroll_position, ScrollStrategy::Top, cx);
                                this.selected_index = Some(scroll_position);
                            } else {
                                this.table_interaction_state.update(cx, |table, _| {
                                    table.set_scrollbar_offset(Axis::Vertical, fallback)
                                });
                            }
                            cx.notify();
                        }
                    }
                }
            })
        })
        .detach_and_log_err(cx);
    }

    fn dispatch_context(&self, _window: &Window, _cx: &Context<Self>) -> KeyContext {
        let mut dispatch_context = KeyContext::new_with_defaults();
        dispatch_context.add("KeymapEditor");
        dispatch_context.add("menu");

        dispatch_context
    }

    fn scroll_to_item(&self, index: usize, strategy: ScrollStrategy, cx: &mut App) {
        let index = usize::min(index, self.matches.len().saturating_sub(1));
        self.table_interaction_state.update(cx, |this, _cx| {
            this.scroll_handle.scroll_to_item(index, strategy);
        });
    }

    fn focus_search(
        &mut self,
        _: &search::FocusSearch,
        window: &mut Window,
        cx: &mut Context<Self>,
    ) {
        if !self
            .filter_editor
            .focus_handle(cx)
            .contains_focused(window, cx)
        {
            window.focus(&self.filter_editor.focus_handle(cx));
        } else {
            self.filter_editor.update(cx, |editor, cx| {
                editor.select_all(&Default::default(), window, cx);
            });
        }
        self.selected_index.take();
    }

    fn selected_keybind_idx(&self) -> Option<usize> {
        self.selected_index
            .and_then(|match_index| self.matches.get(match_index))
            .map(|r#match| r#match.candidate_id)
    }

    fn selected_binding(&self) -> Option<&ProcessedKeybinding> {
        self.selected_keybind_idx()
            .and_then(|keybind_index| self.keybindings.get(keybind_index))
    }

    fn select_index(&mut self, index: usize, cx: &mut Context<Self>) {
        if self.selected_index != Some(index) {
            self.selected_index = Some(index);
            cx.notify();
        }
    }

    fn create_context_menu(
        &mut self,
        position: Point<Pixels>,
        window: &mut Window,
        cx: &mut Context<Self>,
    ) {
        self.context_menu = self.selected_binding().map(|selected_binding| {
            let selected_binding_has_no_context = selected_binding
                .context
                .as_ref()
                .and_then(KeybindContextString::local)
                .is_none();

            let selected_binding_is_unbound = selected_binding.keystrokes().is_none();

            let context_menu = ContextMenu::build(window, cx, |menu, _window, _cx| {
                menu.action_disabled_when(
                    selected_binding_is_unbound,
                    "Edit",
                    Box::new(EditBinding),
                )
                .action("Create", Box::new(CreateBinding))
                .action_disabled_when(
                    selected_binding_is_unbound,
                    "Delete",
                    Box::new(DeleteBinding),
                )
                .separator()
                .action("Copy Action", Box::new(CopyAction))
                .action_disabled_when(
                    selected_binding_has_no_context,
                    "Copy Context",
                    Box::new(CopyContext),
                )
            });

            let context_menu_handle = context_menu.focus_handle(cx);
            window.defer(cx, move |window, _cx| window.focus(&context_menu_handle));
            let subscription = cx.subscribe_in(
                &context_menu,
                window,
                |this, _, _: &DismissEvent, window, cx| {
                    this.dismiss_context_menu(window, cx);
                },
            );
            (context_menu, position, subscription)
        });

        cx.notify();
    }

    fn dismiss_context_menu(&mut self, window: &mut Window, cx: &mut Context<Self>) {
        self.context_menu.take();
        window.focus(&self.focus_handle);
        cx.notify();
    }

    fn context_menu_deployed(&self) -> bool {
        self.context_menu.is_some()
    }

    fn select_next(&mut self, _: &menu::SelectNext, window: &mut Window, cx: &mut Context<Self>) {
        if let Some(selected) = self.selected_index {
            let selected = selected + 1;
            if selected >= self.matches.len() {
                self.select_last(&Default::default(), window, cx);
            } else {
                self.selected_index = Some(selected);
                self.scroll_to_item(selected, ScrollStrategy::Center, cx);
                cx.notify();
            }
        } else {
            self.select_first(&Default::default(), window, cx);
        }
    }

    fn select_previous(
        &mut self,
        _: &menu::SelectPrevious,
        window: &mut Window,
        cx: &mut Context<Self>,
    ) {
        if let Some(selected) = self.selected_index {
            if selected == 0 {
                return;
            }

            let selected = selected - 1;

            if selected >= self.matches.len() {
                self.select_last(&Default::default(), window, cx);
            } else {
                self.selected_index = Some(selected);
                self.scroll_to_item(selected, ScrollStrategy::Center, cx);
                cx.notify();
            }
        } else {
            self.select_last(&Default::default(), window, cx);
        }
    }

    fn select_first(
        &mut self,
        _: &menu::SelectFirst,
        _window: &mut Window,
        cx: &mut Context<Self>,
    ) {
        if self.matches.get(0).is_some() {
            self.selected_index = Some(0);
            self.scroll_to_item(0, ScrollStrategy::Center, cx);
            cx.notify();
        }
    }

    fn select_last(&mut self, _: &menu::SelectLast, _window: &mut Window, cx: &mut Context<Self>) {
        if self.matches.last().is_some() {
            let index = self.matches.len() - 1;
            self.selected_index = Some(index);
            self.scroll_to_item(index, ScrollStrategy::Center, cx);
            cx.notify();
        }
    }

    fn confirm(&mut self, _: &menu::Confirm, window: &mut Window, cx: &mut Context<Self>) {
        self.open_edit_keybinding_modal(false, window, cx);
    }

    fn open_edit_keybinding_modal(
        &mut self,
        create: bool,
        window: &mut Window,
        cx: &mut Context<Self>,
    ) {
        let Some((keybind_idx, keybind)) = self
            .selected_keybind_idx()
            .zip(self.selected_binding().cloned())
        else {
            return;
        };
        let keymap_editor = cx.entity();
        self.workspace
            .update(cx, |workspace, cx| {
                let fs = workspace.app_state().fs.clone();
                let workspace_weak = cx.weak_entity();
                workspace.toggle_modal(window, cx, |window, cx| {
                    let modal = KeybindingEditorModal::new(
                        create,
                        keybind,
                        keybind_idx,
                        keymap_editor,
                        workspace_weak,
                        fs,
                        window,
                        cx,
                    );
                    window.focus(&modal.focus_handle(cx));
                    modal
                });
            })
            .log_err();
    }

    fn edit_binding(&mut self, _: &EditBinding, window: &mut Window, cx: &mut Context<Self>) {
        self.open_edit_keybinding_modal(false, window, cx);
    }

    fn create_binding(&mut self, _: &CreateBinding, window: &mut Window, cx: &mut Context<Self>) {
        self.open_edit_keybinding_modal(true, window, cx);
    }

    fn delete_binding(&mut self, _: &DeleteBinding, window: &mut Window, cx: &mut Context<Self>) {
        let Some(to_remove) = self.selected_binding().cloned() else {
            return;
        };

        let Ok(fs) = self
            .workspace
            .read_with(cx, |workspace, _| workspace.app_state().fs.clone())
        else {
            return;
        };
        let tab_size = cx.global::<settings::SettingsStore>().json_tab_size();
        self.previous_edit = Some(PreviousEdit::ScrollBarOffset(
            self.table_interaction_state
                .read(cx)
                .get_scrollbar_offset(Axis::Vertical),
        ));
        cx.spawn(async move |_, _| remove_keybinding(to_remove, &fs, tab_size).await)
            .detach_and_notify_err(window, cx);
    }

    fn copy_context_to_clipboard(
        &mut self,
        _: &CopyContext,
        _window: &mut Window,
        cx: &mut Context<Self>,
    ) {
        let context = self
            .selected_binding()
            .and_then(|binding| binding.context.as_ref())
            .and_then(KeybindContextString::local_str)
            .map(|context| context.to_string());
        let Some(context) = context else {
            return;
        };
        cx.write_to_clipboard(gpui::ClipboardItem::new_string(context.clone()));
    }

    fn copy_action_to_clipboard(
        &mut self,
        _: &CopyAction,
        _window: &mut Window,
        cx: &mut Context<Self>,
    ) {
        let action = self
            .selected_binding()
            .map(|binding| binding.action_name.to_string());
        let Some(action) = action else {
            return;
        };
        cx.write_to_clipboard(gpui::ClipboardItem::new_string(action.clone()));
    }

    fn toggle_conflict_filter(
        &mut self,
        _: &ToggleConflictFilter,
        _: &mut Window,
        cx: &mut Context<Self>,
    ) {
<<<<<<< HEAD
        self.filter_state = self.filter_state.invert();
        self.on_query_changed(cx);
=======
        self.set_filter_state(self.filter_state.invert(), cx);
    }

    fn set_filter_state(&mut self, filter_state: FilterState, cx: &mut Context<Self>) {
        if self.filter_state != filter_state {
            self.filter_state = filter_state;
            self.update_matches(cx);
        }
>>>>>>> b3747d9a
    }

    fn toggle_keystroke_search(
        &mut self,
        _: &ToggleKeystrokeSearch,
        window: &mut Window,
        cx: &mut Context<Self>,
    ) {
        self.search_mode = self.search_mode.invert();
        self.on_query_changed(cx);

        // Update the keystroke editor to turn the `search` bool on
        self.keystroke_editor.update(cx, |keystroke_editor, cx| {
            keystroke_editor.set_search_mode(self.search_mode == SearchMode::KeyStroke);
            cx.notify();
        });

        match self.search_mode {
            SearchMode::KeyStroke => {
                window.focus(&self.keystroke_editor.read(cx).recording_focus_handle(cx));
            }
            SearchMode::Normal => {}
        }
    }
}

#[derive(Clone)]
struct ProcessedKeybinding {
    keystroke_text: SharedString,
    ui_key_binding: Option<ui::KeyBinding>,
    action_name: SharedString,
    action_input: Option<SyntaxHighlightedText>,
    action_docs: Option<&'static str>,
    action_schema: Option<schemars::Schema>,
    context: Option<KeybindContextString>,
    source: Option<(KeybindSource, SharedString)>,
}

impl ProcessedKeybinding {
    fn get_action_mapping(&self) -> ActionMapping {
        (
            self.keystroke_text.clone(),
            self.context
                .as_ref()
                .and_then(|context| context.local())
                .cloned(),
        )
    }

    fn keystrokes(&self) -> Option<&[Keystroke]> {
        self.ui_key_binding
            .as_ref()
            .map(|binding| binding.keystrokes.as_slice())
    }
}

#[derive(Clone, Debug, IntoElement, PartialEq, Eq, Hash)]
enum KeybindContextString {
    Global,
    Local(SharedString, Arc<Language>),
}

impl KeybindContextString {
    const GLOBAL: SharedString = SharedString::new_static("<global>");

    pub fn local(&self) -> Option<&SharedString> {
        match self {
            KeybindContextString::Global => None,
            KeybindContextString::Local(name, _) => Some(name),
        }
    }

    pub fn local_str(&self) -> Option<&str> {
        match self {
            KeybindContextString::Global => None,
            KeybindContextString::Local(name, _) => Some(name),
        }
    }
}

impl RenderOnce for KeybindContextString {
    fn render(self, _window: &mut Window, cx: &mut App) -> impl IntoElement {
        match self {
            KeybindContextString::Global => {
                muted_styled_text(KeybindContextString::GLOBAL.clone(), cx).into_any_element()
            }
            KeybindContextString::Local(name, language) => {
                SyntaxHighlightedText::new(name, language).into_any_element()
            }
        }
    }
}

fn muted_styled_text(text: SharedString, cx: &App) -> StyledText {
    let len = text.len();
    StyledText::new(text).with_highlights([(
        0..len,
        gpui::HighlightStyle::color(cx.theme().colors().text_muted),
    )])
}

impl Item for KeymapEditor {
    type Event = ();

    fn tab_content_text(&self, _detail: usize, _cx: &App) -> ui::SharedString {
        "Keymap Editor".into()
    }
}

impl Render for KeymapEditor {
    fn render(&mut self, window: &mut Window, cx: &mut ui::Context<Self>) -> impl ui::IntoElement {
        let row_count = self.matches.len();
        let theme = cx.theme();

        v_flex()
            .id("keymap-editor")
            .track_focus(&self.focus_handle)
            .key_context(self.dispatch_context(window, cx))
            .on_action(cx.listener(Self::select_next))
            .on_action(cx.listener(Self::select_previous))
            .on_action(cx.listener(Self::select_first))
            .on_action(cx.listener(Self::select_last))
            .on_action(cx.listener(Self::focus_search))
            .on_action(cx.listener(Self::confirm))
            .on_action(cx.listener(Self::edit_binding))
            .on_action(cx.listener(Self::create_binding))
            .on_action(cx.listener(Self::delete_binding))
            .on_action(cx.listener(Self::copy_action_to_clipboard))
            .on_action(cx.listener(Self::copy_context_to_clipboard))
            .on_action(cx.listener(Self::toggle_conflict_filter))
            .on_action(cx.listener(Self::toggle_keystroke_search))
            .size_full()
            .p_2()
            .gap_1()
            .bg(theme.colors().editor_background)
            .child(
                v_flex()
                    .p_2()
                    .gap_2()
                    .child(
                        h_flex()
                            .gap_2()
                            .child(
                                div()
                                    .key_context({
                                        let mut context = KeyContext::new_with_defaults();
                                        context.add("BufferSearchBar");
                                        context
                                    })
                                    .size_full()
                                    .h_8()
                                    .pl_2()
                                    .pr_1()
                                    .py_1()
                                    .border_1()
                                    .border_color(theme.colors().border)
                                    .rounded_lg()
                                    .child(self.filter_editor.clone()),
                            )
                            .child(
                                IconButton::new(
                                    "KeymapEditorToggleFiltersIcon",
                                    IconName::Keyboard,
                                )
                                .shape(ui::IconButtonShape::Square)
                                .tooltip(|window, cx| {
                                    Tooltip::for_action(
                                        "Search by Keystroke",
                                        &ToggleKeystrokeSearch,
                                        window,
                                        cx,
                                    )
                                })
                                .toggle_state(matches!(self.search_mode, SearchMode::KeyStroke))
                                .on_click(|_, window, cx| {
                                    window.dispatch_action(ToggleKeystrokeSearch.boxed_clone(), cx);
                                }),
                            )
                            .when(self.keybinding_conflict_state.any_conflicts(), |this| {
                                this.child(
                                    IconButton::new("KeymapEditorConflictIcon", IconName::Warning)
                                        .shape(ui::IconButtonShape::Square)
                                        .tooltip({
                                            let filter_state = self.filter_state;

                                            move |window, cx| {
                                                Tooltip::for_action(
                                                    match filter_state {
                                                        FilterState::All => "Show Conflicts",
                                                        FilterState::Conflicts => "Hide Conflicts",
                                                    },
                                                    &ToggleConflictFilter,
                                                    window,
                                                    cx,
                                                )
                                            }
                                        })
                                        .selected_icon_color(Color::Warning)
                                        .toggle_state(matches!(
                                            self.filter_state,
                                            FilterState::Conflicts
                                        ))
                                        .on_click(|_, window, cx| {
                                            window.dispatch_action(
                                                ToggleConflictFilter.boxed_clone(),
                                                cx,
                                            );
                                        }),
                                )
                            }),
                    )
                    .when(matches!(self.search_mode, SearchMode::KeyStroke), |this| {
                        this.child(
                            div()
                                .map(|this| {
                                    if self.keybinding_conflict_state.any_conflicts() {
                                        this.pr(rems_from_px(54.))
                                    } else {
                                        this.pr_7()
                                    }
                                })
                                .child(self.keystroke_editor.clone()),
                        )
                    }),
            )
            .child(
                Table::new()
                    .interactable(&self.table_interaction_state)
                    .striped()
                    .column_widths([
                        rems(2.5),
                        rems(16.),
                        rems(16.),
                        rems(16.),
                        rems(32.),
                        rems(8.),
                    ])
                    .header(["", "Action", "Arguments", "Keystrokes", "Context", "Source"])
                    .uniform_list(
                        "keymap-editor-table",
                        row_count,
                        cx.processor(move |this, range: Range<usize>, _window, cx| {
                            let context_menu_deployed = this.context_menu_deployed();
                            range
                                .filter_map(|index| {
                                    let candidate_id = this.matches.get(index)?.candidate_id;
                                    let binding = &this.keybindings[candidate_id];
                                    let action_name = binding.action_name.clone();

                                    let icon = (this.filter_state != FilterState::Conflicts
                                        && this.has_conflict(index))
                                    .then(|| {
                                        base_button_style(index, IconName::Warning)
                                            .icon_color(Color::Warning)
                                            .tooltip(|window, cx| {
                                                Tooltip::with_meta(
                                                    "Edit Keybinding",
                                                    None,
                                                    "Use alt+click to show conflicts",
                                                    window,
                                                    cx,
                                                )
                                            })
                                            .on_click(cx.listener(
                                                move |this, click: &ClickEvent, window, cx| {
                                                    if click.modifiers().alt {
                                                        this.set_filter_state(
                                                            FilterState::Conflicts,
                                                            cx,
                                                        );
                                                    } else {
                                                        this.select_index(index, cx);
                                                        this.open_edit_keybinding_modal(
                                                            false, window, cx,
                                                        );
                                                        cx.stop_propagation();
                                                    }
                                                },
                                            ))
                                    })
                                    .unwrap_or_else(|| {
                                        base_button_style(index, IconName::Pencil)
                                            .visible_on_hover(row_group_id(index))
                                            .tooltip(Tooltip::text("Edit Keybinding"))
                                            .on_click(cx.listener(move |this, _, window, cx| {
                                                this.select_index(index, cx);
                                                this.open_edit_keybinding_modal(false, window, cx);
                                                cx.stop_propagation();
                                            }))
                                    })
                                    .into_any_element();

                                    let action = div()
                                        .id(("keymap action", index))
                                        .child(command_palette::humanize_action_name(&action_name))
                                        .when(!context_menu_deployed, |this| {
                                            this.tooltip({
                                                let action_name = binding.action_name.clone();
                                                let action_docs = binding.action_docs;
                                                move |_, cx| {
                                                    let action_tooltip = Tooltip::new(&action_name);
                                                    let action_tooltip = match action_docs {
                                                        Some(docs) => action_tooltip.meta(docs),
                                                        None => action_tooltip,
                                                    };
                                                    cx.new(|_| action_tooltip).into()
                                                }
                                            })
                                        })
                                        .into_any_element();
                                    let keystrokes = binding.ui_key_binding.clone().map_or(
                                        binding.keystroke_text.clone().into_any_element(),
                                        IntoElement::into_any_element,
                                    );
                                    let action_input = match binding.action_input.clone() {
                                        Some(input) => input.into_any_element(),
                                        None => {
                                            if binding.action_schema.is_some() {
                                                muted_styled_text(NO_ACTION_ARGUMENTS_TEXT, cx)
                                                    .into_any_element()
                                            } else {
                                                gpui::Empty.into_any_element()
                                            }
                                        }
                                    };
                                    let context = binding.context.clone().map_or(
                                        gpui::Empty.into_any_element(),
                                        |context| {
                                            let is_local = context.local().is_some();

                                            div()
                                                .id(("keymap context", index))
                                                .child(context.clone())
                                                .when(is_local && !context_menu_deployed, |this| {
                                                    this.tooltip(Tooltip::element({
                                                        move |_, _| {
                                                            context.clone().into_any_element()
                                                        }
                                                    }))
                                                })
                                                .into_any_element()
                                        },
                                    );
                                    let source = binding
                                        .source
                                        .clone()
                                        .map(|(_source, name)| name)
                                        .unwrap_or_default()
                                        .into_any_element();
                                    Some([icon, action, action_input, keystrokes, context, source])
                                })
                                .collect()
                        }),
                    )
                    .map_row(
                        cx.processor(|this, (row_index, row): (usize, Div), _window, cx| {
                            let is_conflict = this.has_conflict(row_index);
                            let is_selected = this.selected_index == Some(row_index);

                            let row_id = row_group_id(row_index);

                            let row = row
                                .id(row_id.clone())
                                .on_any_mouse_down(cx.listener(
                                    move |this,
                                          mouse_down_event: &gpui::MouseDownEvent,
                                          window,
                                          cx| {
                                        match mouse_down_event.button {
                                            MouseButton::Right => {
                                                this.select_index(row_index, cx);
                                                this.create_context_menu(
                                                    mouse_down_event.position,
                                                    window,
                                                    cx,
                                                );
                                            }
                                            _ => {}
                                        }
                                    },
                                ))
                                .on_click(cx.listener(
                                    move |this, event: &ClickEvent, window, cx| {
                                        this.select_index(row_index, cx);
                                        if event.up.click_count == 2 {
                                            this.open_edit_keybinding_modal(false, window, cx);
                                        }
                                    },
                                ))
                                .group(row_id)
                                .border_2()
                                .when(is_conflict, |row| {
                                    row.bg(cx.theme().status().error_background)
                                })
                                .when(is_selected, |row| {
                                    row.border_color(cx.theme().colors().panel_focused_border)
                                });

                            row.into_any_element()
                        }),
                    ),
            )
            .on_scroll_wheel(cx.listener(|this, event: &ScrollWheelEvent, _, cx| {
                // This ensures that the menu is not dismissed in cases where scroll events
                // with a delta of zero are emitted
                if !event.delta.pixel_delta(px(1.)).y.is_zero() {
                    this.context_menu.take();
                    cx.notify();
                }
            }))
            .children(self.context_menu.as_ref().map(|(menu, position, _)| {
                deferred(
                    anchored()
                        .position(*position)
                        .anchor(gpui::Corner::TopLeft)
                        .child(menu.clone()),
                )
                .with_priority(1)
            }))
    }
}

fn row_group_id(row_index: usize) -> SharedString {
    SharedString::new(format!("keymap-table-row-{}", row_index))
}

fn base_button_style(row_index: usize, icon: IconName) -> IconButton {
    IconButton::new(("keymap-icon", row_index), icon)
        .shape(IconButtonShape::Square)
        .size(ButtonSize::Compact)
}

#[derive(Debug, Clone, IntoElement)]
struct SyntaxHighlightedText {
    text: SharedString,
    language: Arc<Language>,
}

impl SyntaxHighlightedText {
    pub fn new(text: impl Into<SharedString>, language: Arc<Language>) -> Self {
        Self {
            text: text.into(),
            language,
        }
    }
}

impl RenderOnce for SyntaxHighlightedText {
    fn render(self, window: &mut Window, cx: &mut App) -> impl IntoElement {
        let text_style = window.text_style();
        let syntax_theme = cx.theme().syntax();

        let text = self.text.clone();

        let highlights = self
            .language
            .highlight_text(&text.as_ref().into(), 0..text.len());
        let mut runs = Vec::with_capacity(highlights.len());
        let mut offset = 0;

        for (highlight_range, highlight_id) in highlights {
            // Add un-highlighted text before the current highlight
            if highlight_range.start > offset {
                runs.push(text_style.to_run(highlight_range.start - offset));
            }

            let mut run_style = text_style.clone();
            if let Some(highlight_style) = highlight_id.style(syntax_theme) {
                run_style = run_style.highlight(highlight_style);
            }
            // add the highlighted range
            runs.push(run_style.to_run(highlight_range.len()));
            offset = highlight_range.end;
        }

        // Add any remaining un-highlighted text
        if offset < text.len() {
            runs.push(text_style.to_run(text.len() - offset));
        }

        return StyledText::new(text).with_runs(runs);
    }
}

#[derive(PartialEq)]
enum InputError {
    Warning(SharedString),
    Error(SharedString),
}

impl InputError {
    fn warning(message: impl Into<SharedString>) -> Self {
        Self::Warning(message.into())
    }

    fn error(message: impl Into<SharedString>) -> Self {
        Self::Error(message.into())
    }

    fn content(&self) -> &SharedString {
        match self {
            InputError::Warning(content) | InputError::Error(content) => content,
        }
    }

    fn is_warning(&self) -> bool {
        matches!(self, InputError::Warning(_))
    }
}

struct KeybindingEditorModal {
    creating: bool,
    editing_keybind: ProcessedKeybinding,
    editing_keybind_idx: usize,
    keybind_editor: Entity<KeystrokeInput>,
    context_editor: Entity<SingleLineInput>,
    input_editor: Option<Entity<Editor>>,
    fs: Arc<dyn Fs>,
    error: Option<InputError>,
    keymap_editor: Entity<KeymapEditor>,
    workspace: WeakEntity<Workspace>,
}

impl ModalView for KeybindingEditorModal {}

impl EventEmitter<DismissEvent> for KeybindingEditorModal {}

impl Focusable for KeybindingEditorModal {
    fn focus_handle(&self, cx: &App) -> FocusHandle {
        self.keybind_editor.focus_handle(cx)
    }
}

impl KeybindingEditorModal {
    pub fn new(
        create: bool,
        editing_keybind: ProcessedKeybinding,
        editing_keybind_idx: usize,
        keymap_editor: Entity<KeymapEditor>,
        workspace: WeakEntity<Workspace>,
        fs: Arc<dyn Fs>,
        window: &mut Window,
        cx: &mut App,
    ) -> Self {
        let keybind_editor = cx
            .new(|cx| KeystrokeInput::new(editing_keybind.keystrokes().map(Vec::from), window, cx));

        let context_editor: Entity<SingleLineInput> = cx.new(|cx| {
            let input = SingleLineInput::new(window, cx, "Keybinding Context")
                .label("Edit Context")
                .label_size(LabelSize::Default);

            if let Some(context) = editing_keybind
                .context
                .as_ref()
                .and_then(KeybindContextString::local)
            {
                input.editor().update(cx, |editor, cx| {
                    editor.set_text(context.clone(), window, cx);
                });
            }

            let editor_entity = input.editor().clone();
            cx.spawn(async move |_input_handle, cx| {
                let contexts = cx
                    .background_spawn(async { collect_contexts_from_assets() })
                    .await;

                editor_entity
                    .update(cx, |editor, _cx| {
                        editor.set_completion_provider(Some(std::rc::Rc::new(
                            KeyContextCompletionProvider { contexts },
                        )));
                    })
                    .context("Failed to load completions for keybinding context")
            })
            .detach_and_log_err(cx);

            input
        });

        let input_editor = editing_keybind.action_schema.clone().map(|_schema| {
            cx.new(|cx| {
                let mut editor = Editor::auto_height_unbounded(1, window, cx);
                let workspace = workspace.clone();

                if let Some(input) = editing_keybind.action_input.clone() {
                    editor.set_text(input.text, window, cx);
                } else {
                    // TODO: default value from schema?
                    editor.set_placeholder_text("Action Input", cx);
                }
                cx.spawn(async |editor, cx| {
                    let json_language = load_json_language(workspace, cx).await;
                    editor
                        .update(cx, |editor, cx| {
                            if let Some(buffer) = editor.buffer().read(cx).as_singleton() {
                                buffer.update(cx, |buffer, cx| {
                                    buffer.set_language(Some(json_language), cx)
                                });
                            }
                        })
                        .context("Failed to load JSON language for editing keybinding action input")
                })
                .detach_and_log_err(cx);
                editor
            })
        });

        Self {
            creating: create,
            editing_keybind,
            editing_keybind_idx,
            fs,
            keybind_editor,
            context_editor,
            input_editor,
            error: None,
            keymap_editor,
            workspace,
        }
    }

    fn set_error(&mut self, error: InputError, cx: &mut Context<Self>) -> bool {
        if self
            .error
            .as_ref()
            .is_some_and(|old_error| old_error.is_warning() && *old_error == error)
        {
            false
        } else {
            self.error = Some(error);
            cx.notify();
            true
        }
    }

    fn validate_action_input(&self, cx: &App) -> anyhow::Result<Option<String>> {
        let input = self
            .input_editor
            .as_ref()
            .map(|editor| editor.read(cx).text(cx));

        let value = input
            .as_ref()
            .map(|input| {
                serde_json::from_str(input).context("Failed to parse action input as JSON")
            })
            .transpose()?;

        cx.build_action(&self.editing_keybind.action_name, value)
            .context("Failed to validate action input")?;
        Ok(input)
    }

    fn save(&mut self, cx: &mut Context<Self>) {
        let existing_keybind = self.editing_keybind.clone();
        let fs = self.fs.clone();
        let new_keystrokes = self
            .keybind_editor
            .read_with(cx, |editor, _| editor.keystrokes().to_vec());
        if new_keystrokes.is_empty() {
            self.set_error(InputError::error("Keystrokes cannot be empty"), cx);
            return;
        }
        let tab_size = cx.global::<settings::SettingsStore>().json_tab_size();
        let new_context = self
            .context_editor
            .read_with(cx, |input, cx| input.editor().read(cx).text(cx));
        let new_context = new_context.is_empty().not().then_some(new_context);
        let new_context_err = new_context.as_deref().and_then(|context| {
            gpui::KeyBindingContextPredicate::parse(context)
                .context("Failed to parse key context")
                .err()
        });
        if let Some(err) = new_context_err {
            // TODO: store and display as separate error
            // TODO: also, should be validating on keystroke
            self.set_error(InputError::error(err.to_string()), cx);
            return;
        }

        let new_input = match self.validate_action_input(cx) {
            Err(input_err) => {
                self.set_error(InputError::error(input_err.to_string()), cx);
                return;
            }
            Ok(input) => input,
        };

        let action_mapping: ActionMapping = (
            ui::text_for_keystrokes(&new_keystrokes, cx).into(),
            new_context
                .as_ref()
                .map(Into::into)
                .or_else(|| existing_keybind.get_action_mapping().1),
        );

        if let Some(conflicting_indices) = self
            .keymap_editor
            .read(cx)
            .keybinding_conflict_state
            .conflicting_indices_for_mapping(action_mapping, self.editing_keybind_idx)
        {
            let first_conflicting_index = conflicting_indices[0];
            let conflicting_action_name = self
                .keymap_editor
                .read(cx)
                .keybindings
                .get(first_conflicting_index)
                .map(|keybind| keybind.action_name.clone());

            let warning_message = match conflicting_action_name {
                Some(name) => {
                    let confliction_action_amount = conflicting_indices.len() - 1;
                    if confliction_action_amount > 0 {
                        format!(
                            "Your keybind would conflict with the \"{}\" action and {} other bindings",
                            name, confliction_action_amount
                        )
                    } else {
                        format!("Your keybind would conflict with the \"{}\" action", name)
                    }
                }
                None => {
                    log::info!(
                        "Could not find action in keybindings with index {}",
                        first_conflicting_index
                    );
                    "Your keybind would conflict with other actions".to_string()
                }
            };

            if self.set_error(InputError::warning(warning_message), cx) {
                return;
            }
        }

        let create = self.creating;

        let status_toast = StatusToast::new(
            format!(
                "Saved edits to the {} action.",
                command_palette::humanize_action_name(&self.editing_keybind.action_name)
            ),
            cx,
            move |this, _cx| {
                this.icon(ToastIcon::new(IconName::Check).color(Color::Success))
                    .dismiss_button(true)
                // .action("Undo", f) todo: wire the undo functionality
            },
        );

        self.workspace
            .update(cx, |workspace, cx| {
                workspace.toggle_status_toast(status_toast, cx);
            })
            .log_err();

        cx.spawn(async move |this, cx| {
            let action_name = existing_keybind.action_name.clone();

            if let Err(err) = save_keybinding_update(
                create,
                existing_keybind,
                &new_keystrokes,
                new_context.as_deref(),
                new_input.as_deref(),
                &fs,
                tab_size,
            )
            .await
            {
                this.update(cx, |this, cx| {
                    this.set_error(InputError::error(err.to_string()), cx);
                })
                .log_err();
            } else {
                this.update(cx, |this, cx| {
                    let action_mapping = (
                        ui::text_for_keystrokes(new_keystrokes.as_slice(), cx).into(),
                        new_context.map(SharedString::from),
                    );

                    this.keymap_editor.update(cx, |keymap, cx| {
                        keymap.previous_edit = Some(PreviousEdit::Keybinding {
                            action_mapping,
                            action_name,
                            fallback: keymap
                                .table_interaction_state
                                .read(cx)
                                .get_scrollbar_offset(Axis::Vertical),
                        })
                    });
                    cx.emit(DismissEvent);
                })
                .ok();
            }
        })
        .detach();
    }
}

impl Render for KeybindingEditorModal {
    fn render(&mut self, _window: &mut Window, cx: &mut Context<Self>) -> impl IntoElement {
        let theme = cx.theme().colors();
        let action_name =
            command_palette::humanize_action_name(&self.editing_keybind.action_name).to_string();

        v_flex().w(rems(34.)).elevation_3(cx).child(
            Modal::new("keybinding_editor_modal", None)
                .header(
                    ModalHeader::new().child(
                        v_flex()
                            .pb_1p5()
                            .mb_1()
                            .gap_0p5()
                            .border_b_1()
                            .border_color(theme.border_variant)
                            .child(Label::new(action_name))
                            .when_some(self.editing_keybind.action_docs, |this, docs| {
                                this.child(
                                    Label::new(docs).size(LabelSize::Small).color(Color::Muted),
                                )
                            }),
                    ),
                )
                .section(
                    Section::new().child(
                        v_flex()
                            .gap_2()
                            .child(
                                v_flex()
                                    .child(Label::new("Edit Keystroke"))
                                    .gap_1()
                                    .child(self.keybind_editor.clone()),
                            )
                            .when_some(self.input_editor.clone(), |this, editor| {
                                this.child(
                                    v_flex()
                                        .mt_1p5()
                                        .gap_1()
                                        .child(Label::new("Edit Arguments"))
                                        .child(
                                            div()
                                                .w_full()
                                                .py_1()
                                                .px_1p5()
                                                .rounded_lg()
                                                .bg(theme.editor_background)
                                                .border_1()
                                                .border_color(theme.border_variant)
                                                .child(editor),
                                        ),
                                )
                            })
                            .child(self.context_editor.clone())
                            .when_some(self.error.as_ref(), |this, error| {
                                this.child(
                                    Banner::new()
                                        .map(|banner| match error {
                                            InputError::Error(_) => {
                                                banner.severity(ui::Severity::Error)
                                            }
                                            InputError::Warning(_) => {
                                                banner.severity(ui::Severity::Warning)
                                            }
                                        })
                                        // For some reason, the div overflows its container to the
                                        //right. The padding accounts for that.
                                        .child(
                                            div()
                                                .size_full()
                                                .pr_2()
                                                .child(Label::new(error.content())),
                                        ),
                                )
                            }),
                    ),
                )
                .footer(
                    ModalFooter::new().end_slot(
                        h_flex()
                            .gap_1()
                            .child(
                                Button::new("cancel", "Cancel")
                                    .on_click(cx.listener(|_, _, _, cx| cx.emit(DismissEvent))),
                            )
                            .child(Button::new("save-btn", "Save").on_click(cx.listener(
                                |this, _event, _window, cx| {
                                    this.save(cx);
                                },
                            ))),
                    ),
                ),
        )
    }
}

struct KeyContextCompletionProvider {
    contexts: Vec<SharedString>,
}

impl CompletionProvider for KeyContextCompletionProvider {
    fn completions(
        &self,
        _excerpt_id: editor::ExcerptId,
        buffer: &Entity<language::Buffer>,
        buffer_position: language::Anchor,
        _trigger: editor::CompletionContext,
        _window: &mut Window,
        cx: &mut Context<Editor>,
    ) -> gpui::Task<anyhow::Result<Vec<project::CompletionResponse>>> {
        let buffer = buffer.read(cx);
        let mut count_back = 0;
        for char in buffer.reversed_chars_at(buffer_position) {
            if char.is_ascii_alphanumeric() || char == '_' {
                count_back += 1;
            } else {
                break;
            }
        }
        let start_anchor = buffer.anchor_before(
            buffer_position
                .to_offset(&buffer)
                .saturating_sub(count_back),
        );
        let replace_range = start_anchor..buffer_position;
        gpui::Task::ready(Ok(vec![project::CompletionResponse {
            completions: self
                .contexts
                .iter()
                .map(|context| project::Completion {
                    replace_range: replace_range.clone(),
                    label: language::CodeLabel::plain(context.to_string(), None),
                    new_text: context.to_string(),
                    documentation: None,
                    source: project::CompletionSource::Custom,
                    icon_path: None,
                    insert_text_mode: None,
                    confirm: None,
                })
                .collect(),
            is_incomplete: false,
        }]))
    }

    fn is_completion_trigger(
        &self,
        _buffer: &Entity<language::Buffer>,
        _position: language::Anchor,
        text: &str,
        _trigger_in_words: bool,
        _menu_is_open: bool,
        _cx: &mut Context<Editor>,
    ) -> bool {
        text.chars().last().map_or(false, |last_char| {
            last_char.is_ascii_alphanumeric() || last_char == '_'
        })
    }
}

async fn load_json_language(workspace: WeakEntity<Workspace>, cx: &mut AsyncApp) -> Arc<Language> {
    let json_language_task = workspace
        .read_with(cx, |workspace, cx| {
            workspace
                .project()
                .read(cx)
                .languages()
                .language_for_name("JSON")
        })
        .context("Failed to load JSON language")
        .log_err();
    let json_language = match json_language_task {
        Some(task) => task.await.context("Failed to load JSON language").log_err(),
        None => None,
    };
    return json_language.unwrap_or_else(|| {
        Arc::new(Language::new(
            LanguageConfig {
                name: "JSON".into(),
                ..Default::default()
            },
            Some(tree_sitter_json::LANGUAGE.into()),
        ))
    });
}

async fn load_rust_language(workspace: WeakEntity<Workspace>, cx: &mut AsyncApp) -> Arc<Language> {
    let rust_language_task = workspace
        .read_with(cx, |workspace, cx| {
            workspace
                .project()
                .read(cx)
                .languages()
                .language_for_name("Rust")
        })
        .context("Failed to load Rust language")
        .log_err();
    let rust_language = match rust_language_task {
        Some(task) => task.await.context("Failed to load Rust language").log_err(),
        None => None,
    };
    return rust_language.unwrap_or_else(|| {
        Arc::new(Language::new(
            LanguageConfig {
                name: "Rust".into(),
                ..Default::default()
            },
            Some(tree_sitter_rust::LANGUAGE.into()),
        ))
    });
}

async fn save_keybinding_update(
    create: bool,
    existing: ProcessedKeybinding,
    new_keystrokes: &[Keystroke],
    new_context: Option<&str>,
    new_input: Option<&str>,
    fs: &Arc<dyn Fs>,
    tab_size: usize,
) -> anyhow::Result<()> {
    let keymap_contents = settings::KeymapFile::load_keymap_file(fs)
        .await
        .context("Failed to load keymap file")?;

    let operation = if !create {
        let existing_keystrokes = existing.keystrokes().unwrap_or_default();
        let existing_context = existing
            .context
            .as_ref()
            .and_then(KeybindContextString::local_str);
        let existing_input = existing
            .action_input
            .as_ref()
            .map(|input| input.text.as_ref());

        settings::KeybindUpdateOperation::Replace {
            target: settings::KeybindUpdateTarget {
                context: existing_context,
                keystrokes: existing_keystrokes,
                action_name: &existing.action_name,
                use_key_equivalents: false,
                input: existing_input,
            },
            target_keybind_source: existing
                .source
                .as_ref()
                .map(|(source, _name)| *source)
                .unwrap_or(KeybindSource::User),
            source: settings::KeybindUpdateTarget {
                context: new_context,
                keystrokes: new_keystrokes,
                action_name: &existing.action_name,
                use_key_equivalents: false,
                input: new_input,
            },
        }
    } else {
        settings::KeybindUpdateOperation::Add(settings::KeybindUpdateTarget {
            context: new_context,
            keystrokes: new_keystrokes,
            action_name: &existing.action_name,
            use_key_equivalents: false,
            input: new_input,
        })
    };
    let updated_keymap_contents =
        settings::KeymapFile::update_keybinding(operation, keymap_contents, tab_size)
            .context("Failed to update keybinding")?;
    fs.write(
        paths::keymap_file().as_path(),
        updated_keymap_contents.as_bytes(),
    )
    .await
    .context("Failed to write keymap file")?;
    Ok(())
}

async fn remove_keybinding(
    existing: ProcessedKeybinding,
    fs: &Arc<dyn Fs>,
    tab_size: usize,
) -> anyhow::Result<()> {
    let Some(keystrokes) = existing.keystrokes() else {
        anyhow::bail!("Cannot remove a keybinding that does not exist");
    };
    let keymap_contents = settings::KeymapFile::load_keymap_file(fs)
        .await
        .context("Failed to load keymap file")?;

    let operation = settings::KeybindUpdateOperation::Remove {
        target: settings::KeybindUpdateTarget {
            context: existing
                .context
                .as_ref()
                .and_then(KeybindContextString::local_str),
            keystrokes,
            action_name: &existing.action_name,
            use_key_equivalents: false,
            input: existing
                .action_input
                .as_ref()
                .map(|input| input.text.as_ref()),
        },
        target_keybind_source: existing
            .source
            .as_ref()
            .map(|(source, _name)| *source)
            .unwrap_or(KeybindSource::User),
    };

    let updated_keymap_contents =
        settings::KeymapFile::update_keybinding(operation, keymap_contents, tab_size)
            .context("Failed to update keybinding")?;
    fs.write(
        paths::keymap_file().as_path(),
        updated_keymap_contents.as_bytes(),
    )
    .await
    .context("Failed to write keymap file")?;
    Ok(())
}

#[derive(PartialEq, Eq, Debug, Copy, Clone)]
enum CloseKeystrokeResult {
    Partial,
    Close,
    None,
}

struct KeystrokeInput {
    keystrokes: Vec<Keystroke>,
    placeholder_keystrokes: Option<Vec<Keystroke>>,
    highlight_on_focus: bool,
    outer_focus_handle: FocusHandle,
    inner_focus_handle: FocusHandle,
    intercept_subscription: Option<Subscription>,
    _focus_subscriptions: [Subscription; 2],
    search: bool,
    close_keystrokes: Option<Vec<Keystroke>>,
    close_keystrokes_start: Option<usize>,
}

impl KeystrokeInput {
    const KEYSTROKE_COUNT_MAX: usize = 3;

    fn new(
        placeholder_keystrokes: Option<Vec<Keystroke>>,
        window: &mut Window,
        cx: &mut Context<Self>,
    ) -> Self {
        let outer_focus_handle = cx.focus_handle();
        let inner_focus_handle = cx.focus_handle();
        let _focus_subscriptions = [
            cx.on_focus_in(&inner_focus_handle, window, Self::on_inner_focus_in),
            cx.on_focus_out(&inner_focus_handle, window, Self::on_inner_focus_out),
        ];
        Self {
            keystrokes: Vec::new(),
            placeholder_keystrokes,
            highlight_on_focus: true,
            inner_focus_handle,
            outer_focus_handle,
            intercept_subscription: None,
            _focus_subscriptions,
            search: false,
            close_keystrokes: None,
            close_keystrokes_start: None,
        }
    }

    fn dummy(modifiers: Modifiers) -> Keystroke {
        return Keystroke {
            modifiers,
            key: "".to_string(),
            key_char: None,
        };
    }

    fn keystrokes_changed(&self, cx: &mut Context<Self>) {
        cx.emit(());
        cx.notify();
    }

    fn key_context() -> KeyContext {
        let mut key_context = KeyContext::new_with_defaults();
        key_context.add("KeystrokeInput");
        key_context
    }

    fn handle_possible_close_keystroke(
        &mut self,
        keystroke: &Keystroke,
        window: &mut Window,
        cx: &mut Context<Self>,
    ) -> CloseKeystrokeResult {
        let Some(keybind_for_close_action) = window
            .highest_precedence_binding_for_action_in_context(&StopRecording, Self::key_context())
        else {
            log::trace!("No keybinding to stop recording keystrokes in keystroke input");
            self.close_keystrokes.take();
            return CloseKeystrokeResult::None;
        };
        let action_keystrokes = keybind_for_close_action.keystrokes();

        if let Some(mut close_keystrokes) = self.close_keystrokes.take() {
            let mut index = 0;

            while index < action_keystrokes.len() && index < close_keystrokes.len() {
                if !close_keystrokes[index].should_match(&action_keystrokes[index]) {
                    break;
                }
                index += 1;
            }
            if index == close_keystrokes.len() {
                if index >= action_keystrokes.len() {
                    self.close_keystrokes_start.take();
                    return CloseKeystrokeResult::None;
                }
                if keystroke.should_match(&action_keystrokes[index]) {
                    if action_keystrokes.len() >= 1 && index == action_keystrokes.len() - 1 {
                        self.stop_recording(&StopRecording, window, cx);
                        return CloseKeystrokeResult::Close;
                    } else {
                        close_keystrokes.push(keystroke.clone());
                        self.close_keystrokes = Some(close_keystrokes);
                        return CloseKeystrokeResult::Partial;
                    }
                } else {
                    self.close_keystrokes_start.take();
                    return CloseKeystrokeResult::None;
                }
            }
        } else if let Some(first_action_keystroke) = action_keystrokes.first()
            && keystroke.should_match(first_action_keystroke)
        {
            self.close_keystrokes = Some(vec![keystroke.clone()]);
            return CloseKeystrokeResult::Partial;
        }
        self.close_keystrokes_start.take();
        return CloseKeystrokeResult::None;
    }

    fn on_modifiers_changed(
        &mut self,
        event: &ModifiersChangedEvent,
        _window: &mut Window,
        cx: &mut Context<Self>,
    ) {
        let keystrokes_len = self.keystrokes.len();

        if let Some(last) = self.keystrokes.last_mut()
            && last.key.is_empty()
            && keystrokes_len <= Self::KEYSTROKE_COUNT_MAX
        {
            if !event.modifiers.modified() {
                self.keystrokes.pop();
            } else {
                last.modifiers = event.modifiers;
            }
            self.keystrokes_changed(cx);
        } else if keystrokes_len < Self::KEYSTROKE_COUNT_MAX {
            self.keystrokes.push(Self::dummy(event.modifiers));
            self.keystrokes_changed(cx);
        }
        cx.stop_propagation();
    }

    fn handle_keystroke(
        &mut self,
        keystroke: &Keystroke,
        window: &mut Window,
        cx: &mut Context<Self>,
    ) {
        let close_keystroke_result = self.handle_possible_close_keystroke(keystroke, window, cx);
        if close_keystroke_result == CloseKeystrokeResult::Close {
            return;
        }
        if let Some(last) = self.keystrokes.last()
            && last.key.is_empty()
            && self.keystrokes.len() <= Self::KEYSTROKE_COUNT_MAX
        {
            self.keystrokes.pop();
        }
        if self.keystrokes.len() < Self::KEYSTROKE_COUNT_MAX {
            if close_keystroke_result == CloseKeystrokeResult::Partial
                && self.close_keystrokes_start.is_none()
            {
                self.close_keystrokes_start = Some(self.keystrokes.len());
            }
            self.keystrokes.push(keystroke.clone());
            if self.keystrokes.len() < Self::KEYSTROKE_COUNT_MAX {
                self.keystrokes.push(Self::dummy(keystroke.modifiers));
            }
        }
        self.keystrokes_changed(cx);
        cx.stop_propagation();
    }

    fn on_inner_focus_in(&mut self, _window: &mut Window, cx: &mut Context<Self>) {
        if self.intercept_subscription.is_none() {
            let listener = cx.listener(|this, event: &gpui::KeystrokeEvent, window, cx| {
                this.handle_keystroke(&event.keystroke, window, cx);
            });
            self.intercept_subscription = Some(cx.intercept_keystrokes(listener))
        }
    }

    fn on_inner_focus_out(
        &mut self,
        _event: gpui::FocusOutEvent,
        _window: &mut Window,
        cx: &mut Context<Self>,
    ) {
        self.intercept_subscription.take();
        cx.notify();
    }

    fn keystrokes(&self) -> &[Keystroke] {
        if let Some(placeholders) = self.placeholder_keystrokes.as_ref()
            && self.keystrokes.is_empty()
        {
            return placeholders;
        }
        if self
            .keystrokes
            .last()
            .map_or(false, |last| last.key.is_empty())
        {
            return &self.keystrokes[..self.keystrokes.len() - 1];
        }
        return &self.keystrokes;
    }

    fn render_keystrokes(&self, is_recording: bool) -> impl Iterator<Item = Div> {
        let keystrokes = if let Some(placeholders) = self.placeholder_keystrokes.as_ref()
            && self.keystrokes.is_empty()
        {
            if is_recording {
                &[]
            } else {
                placeholders.as_slice()
            }
        } else {
            &self.keystrokes
        };
        keystrokes.iter().map(move |keystroke| {
            h_flex().children(ui::render_keystroke(
                keystroke,
                Some(Color::Default),
                Some(rems(0.875).into()),
                ui::PlatformStyle::platform(),
                false,
            ))
        })
    }

    fn recording_focus_handle(&self, _cx: &App) -> FocusHandle {
        self.inner_focus_handle.clone()
    }

    fn set_search_mode(&mut self, search: bool) {
        self.search = search;
    }

    fn start_recording(&mut self, _: &StartRecording, window: &mut Window, cx: &mut Context<Self>) {
        if !self.outer_focus_handle.is_focused(window) {
            return;
        }
        self.clear_keystrokes(&ClearKeystrokes, window, cx);
        window.focus(&self.inner_focus_handle);
        cx.notify();
    }

    fn stop_recording(&mut self, _: &StopRecording, window: &mut Window, cx: &mut Context<Self>) {
        if !self.inner_focus_handle.is_focused(window) {
            return;
        }
        window.focus(&self.outer_focus_handle);
        if let Some(close_keystrokes_start) = self.close_keystrokes_start.take() {
            self.keystrokes.drain(close_keystrokes_start..);
        }
        self.close_keystrokes.take();
        cx.notify();
    }

    fn clear_keystrokes(
        &mut self,
        _: &ClearKeystrokes,
        window: &mut Window,
        cx: &mut Context<Self>,
    ) {
        if !self.outer_focus_handle.is_focused(window) {
            return;
        }
        self.keystrokes.clear();
        cx.notify();
    }
}

impl EventEmitter<()> for KeystrokeInput {}

impl Focusable for KeystrokeInput {
    fn focus_handle(&self, _cx: &App) -> FocusHandle {
        self.outer_focus_handle.clone()
    }
}

impl Render for KeystrokeInput {
    fn render(&mut self, window: &mut Window, cx: &mut Context<Self>) -> impl IntoElement {
        let colors = cx.theme().colors();
        let is_focused = self.outer_focus_handle.contains_focused(window, cx);
        let is_recording = self.inner_focus_handle.is_focused(window);

        let horizontal_padding = rems_from_px(64.);

        let recording_bg_color = colors
            .editor_background
            .blend(colors.text_accent.opacity(0.1));

        let recording_pulse = || {
            Icon::new(IconName::Circle)
                .size(IconSize::Small)
                .color(Color::Error)
                .with_animation(
                    "recording-pulse",
                    Animation::new(std::time::Duration::from_secs(2))
                        .repeat()
                        .with_easing(gpui::pulsating_between(0.4, 0.8)),
                    {
                        let color = Color::Error.color(cx);
                        move |this, delta| this.color(Color::Custom(color.opacity(delta)))
                    },
                )
        };

        let recording_indicator = h_flex()
            .h_4()
            .pr_1()
            .gap_0p5()
            .border_1()
            .border_color(colors.border)
            .bg(colors
                .editor_background
                .blend(colors.text_accent.opacity(0.1)))
            .rounded_sm()
            .child(recording_pulse())
            .child(
                Label::new("REC")
                    .size(LabelSize::XSmall)
                    .weight(FontWeight::SEMIBOLD)
                    .color(Color::Error),
            );

        let search_indicator = h_flex()
            .h_4()
            .pr_1()
            .gap_0p5()
            .border_1()
            .border_color(colors.border)
            .bg(colors
                .editor_background
                .blend(colors.text_accent.opacity(0.1)))
            .rounded_sm()
            .child(recording_pulse())
            .child(
                Label::new("SEARCH")
                    .size(LabelSize::XSmall)
                    .weight(FontWeight::SEMIBOLD)
                    .color(Color::Accent),
            );

        let record_icon = if self.search {
            IconName::MagnifyingGlass
        } else {
            IconName::PlayFilled
        };

        return h_flex()
            .id("keystroke-input")
            .track_focus(&self.outer_focus_handle)
            .py_2()
            .px_3()
            .gap_2()
            .min_h_10()
            .w_full()
            .flex_1()
            .justify_between()
            .rounded_lg()
            .overflow_hidden()
            .map(|this| {
                if is_recording {
                    this.bg(recording_bg_color)
                } else {
                    this.bg(colors.editor_background)
                }
            })
            .border_1()
            .border_color(colors.border_variant)
            .when(is_focused, |parent| {
                parent.border_color(colors.border_focused)
            })
            .key_context(Self::key_context())
            .on_action(cx.listener(Self::start_recording))
            .on_action(cx.listener(Self::stop_recording))
            .child(
                h_flex()
                    .w(horizontal_padding)
                    .gap_0p5()
                    .justify_start()
                    .flex_none()
                    .when(is_recording, |this| {
                        this.map(|this| {
                            if self.search {
                                this.child(search_indicator)
                            } else {
                                this.child(recording_indicator)
                            }
                        })
                    }),
            )
            .child(
                h_flex()
                    .id("keystroke-input-inner")
                    .track_focus(&self.inner_focus_handle)
                    .on_modifiers_changed(cx.listener(Self::on_modifiers_changed))
                    .size_full()
                    .when(self.highlight_on_focus, |this| {
                        this.focus(|mut style| {
                            style.border_color = Some(colors.border_focused);
                            style
                        })
                    })
                    .w_full()
                    .min_w_0()
                    .justify_center()
                    .flex_wrap()
                    .gap(ui::DynamicSpacing::Base04.rems(cx))
                    .children(self.render_keystrokes(is_recording)),
            )
            .child(
                h_flex()
                    .w(horizontal_padding)
                    .gap_0p5()
                    .justify_end()
                    .flex_none()
                    .map(|this| {
                        if is_recording {
                            this.child(
                                IconButton::new("stop-record-btn", IconName::StopFilled)
                                    .shape(ui::IconButtonShape::Square)
                                    .map(|this| {
                                        this.tooltip(Tooltip::for_action_title(
                                            if self.search {
                                                "Stop Searching"
                                            } else {
                                                "Stop Recording"
                                            },
                                            &StopRecording,
                                        ))
                                    })
                                    .icon_color(Color::Error)
                                    .on_click(cx.listener(|this, _event, window, cx| {
                                        this.stop_recording(&StopRecording, window, cx);
                                    })),
                            )
                        } else {
                            this.child(
                                IconButton::new("record-btn", record_icon)
                                    .shape(ui::IconButtonShape::Square)
                                    .map(|this| {
                                        this.tooltip(Tooltip::for_action_title(
                                            if self.search {
                                                "Start Searching"
                                            } else {
                                                "Start Recording"
                                            },
                                            &StartRecording,
                                        ))
                                    })
                                    .when(!is_focused, |this| this.icon_color(Color::Muted))
                                    .on_click(cx.listener(|this, _event, window, cx| {
                                        this.start_recording(&StartRecording, window, cx);
                                    })),
                            )
                        }
                    })
                    .child(
                        IconButton::new("clear-btn", IconName::Delete)
                            .shape(ui::IconButtonShape::Square)
                            .tooltip(Tooltip::for_action_title(
                                "Clear Keystrokes",
                                &ClearKeystrokes,
                            ))
                            .when(!is_recording || !is_focused, |this| {
                                this.icon_color(Color::Muted)
                            })
                            .on_click(cx.listener(|this, _event, window, cx| {
                                this.clear_keystrokes(&ClearKeystrokes, window, cx);
                            })),
                    ),
            );
    }
}

fn collect_contexts_from_assets() -> Vec<SharedString> {
    let mut keymap_assets = vec![
        util::asset_str::<SettingsAssets>(settings::DEFAULT_KEYMAP_PATH),
        util::asset_str::<SettingsAssets>(settings::VIM_KEYMAP_PATH),
    ];
    keymap_assets.extend(
        BaseKeymap::OPTIONS
            .iter()
            .filter_map(|(_, base_keymap)| base_keymap.asset_path())
            .map(util::asset_str::<SettingsAssets>),
    );

    let mut contexts = HashSet::default();

    for keymap_asset in keymap_assets {
        let Ok(keymap) = KeymapFile::parse(&keymap_asset) else {
            continue;
        };

        for section in keymap.sections() {
            let context_expr = &section.context;
            let mut queue = Vec::new();
            let Ok(root_context) = gpui::KeyBindingContextPredicate::parse(context_expr) else {
                continue;
            };

            queue.push(root_context);
            while let Some(context) = queue.pop() {
                match context {
                    gpui::KeyBindingContextPredicate::Identifier(ident) => {
                        contexts.insert(ident);
                    }
                    gpui::KeyBindingContextPredicate::Equal(ident_a, ident_b) => {
                        contexts.insert(ident_a);
                        contexts.insert(ident_b);
                    }
                    gpui::KeyBindingContextPredicate::NotEqual(ident_a, ident_b) => {
                        contexts.insert(ident_a);
                        contexts.insert(ident_b);
                    }
                    gpui::KeyBindingContextPredicate::Child(ctx_a, ctx_b) => {
                        queue.push(*ctx_a);
                        queue.push(*ctx_b);
                    }
                    gpui::KeyBindingContextPredicate::Not(ctx) => {
                        queue.push(*ctx);
                    }
                    gpui::KeyBindingContextPredicate::And(ctx_a, ctx_b) => {
                        queue.push(*ctx_a);
                        queue.push(*ctx_b);
                    }
                    gpui::KeyBindingContextPredicate::Or(ctx_a, ctx_b) => {
                        queue.push(*ctx_a);
                        queue.push(*ctx_b);
                    }
                }
            }
        }
    }

    let mut contexts = contexts.into_iter().collect::<Vec<_>>();
    contexts.sort();

    return contexts;
}

impl SerializableItem for KeymapEditor {
    fn serialized_item_kind() -> &'static str {
        "KeymapEditor"
    }

    fn cleanup(
        workspace_id: workspace::WorkspaceId,
        alive_items: Vec<workspace::ItemId>,
        _window: &mut Window,
        cx: &mut App,
    ) -> gpui::Task<gpui::Result<()>> {
        workspace::delete_unloaded_items(
            alive_items,
            workspace_id,
            "keybinding_editors",
            &KEYBINDING_EDITORS,
            cx,
        )
    }

    fn deserialize(
        _project: Entity<project::Project>,
        workspace: WeakEntity<Workspace>,
        workspace_id: workspace::WorkspaceId,
        item_id: workspace::ItemId,
        window: &mut Window,
        cx: &mut App,
    ) -> gpui::Task<gpui::Result<Entity<Self>>> {
        window.spawn(cx, async move |cx| {
            if KEYBINDING_EDITORS
                .get_keybinding_editor(item_id, workspace_id)?
                .is_some()
            {
                cx.update(|window, cx| cx.new(|cx| KeymapEditor::new(workspace, window, cx)))
            } else {
                Err(anyhow!("No keybinding editor to deserialize"))
            }
        })
    }

    fn serialize(
        &mut self,
        workspace: &mut Workspace,
        item_id: workspace::ItemId,
        _closing: bool,
        _window: &mut Window,
        cx: &mut ui::Context<Self>,
    ) -> Option<gpui::Task<gpui::Result<()>>> {
        let workspace_id = workspace.database_id()?;
        Some(cx.background_spawn(async move {
            KEYBINDING_EDITORS
                .save_keybinding_editor(item_id, workspace_id)
                .await
        }))
    }

    fn should_serialize(&self, _event: &Self::Event) -> bool {
        false
    }
}

mod persistence {
    use db::{define_connection, query, sqlez_macros::sql};
    use workspace::WorkspaceDb;

    define_connection! {
        pub static ref KEYBINDING_EDITORS: KeybindingEditorDb<WorkspaceDb> =
            &[sql!(
                CREATE TABLE keybinding_editors (
                    workspace_id INTEGER,
                    item_id INTEGER UNIQUE,

                    PRIMARY KEY(workspace_id, item_id),
                    FOREIGN KEY(workspace_id) REFERENCES workspaces(workspace_id)
                    ON DELETE CASCADE
                ) STRICT;
            )];
    }

    impl KeybindingEditorDb {
        query! {
            pub async fn save_keybinding_editor(
                item_id: workspace::ItemId,
                workspace_id: workspace::WorkspaceId
            ) -> Result<()> {
                INSERT OR REPLACE INTO keybinding_editors(item_id, workspace_id)
                VALUES (?, ?)
            }
        }

        query! {
            pub fn get_keybinding_editor(
                item_id: workspace::ItemId,
                workspace_id: workspace::WorkspaceId
            ) -> Result<Option<workspace::ItemId>> {
                SELECT item_id
                FROM keybinding_editors
                WHERE item_id = ? AND workspace_id = ?
            }
        }
    }
}<|MERGE_RESOLUTION|>--- conflicted
+++ resolved
@@ -10,17 +10,10 @@
 use fs::Fs;
 use fuzzy::{StringMatch, StringMatchCandidate};
 use gpui::{
-<<<<<<< HEAD
-    Action, AnimationExt, AppContext as _, AsyncApp, Axis, ClickEvent, Context, DismissEvent,
-    Entity, EventEmitter, FocusHandle, Focusable, Global, IsZero, KeyContext, KeyDownEvent,
-    Keystroke, ModifiersChangedEvent, MouseButton, Point, ScrollStrategy, ScrollWheelEvent,
-    StyledText, Subscription, WeakEntity, actions, anchored, deferred, div,
-=======
-    Action, Animation, AnimationExt, AppContext as _, AsyncApp, ClickEvent, Context, DismissEvent,
-    Entity, EventEmitter, FocusHandle, Focusable, FontWeight, Global, IsZero, KeyContext,
-    Keystroke, Modifiers, ModifiersChangedEvent, MouseButton, Point, ScrollStrategy,
+    Action, Animation, AnimationExt, AppContext as _, AsyncApp, Axis, ClickEvent, Context,
+    DismissEvent, Entity, EventEmitter, FocusHandle, Focusable, FontWeight, Global, IsZero,
+    KeyContext, Keystroke, Modifiers, ModifiersChangedEvent, MouseButton, Point, ScrollStrategy,
     ScrollWheelEvent, StyledText, Subscription, WeakEntity, actions, anchored, deferred, div,
->>>>>>> b3747d9a
 };
 use language::{Language, LanguageConfig, ToOffset as _};
 use notifications::status_toast::{StatusToast, ToastIcon};
@@ -929,19 +922,14 @@
         _: &mut Window,
         cx: &mut Context<Self>,
     ) {
-<<<<<<< HEAD
-        self.filter_state = self.filter_state.invert();
-        self.on_query_changed(cx);
-=======
         self.set_filter_state(self.filter_state.invert(), cx);
     }
 
     fn set_filter_state(&mut self, filter_state: FilterState, cx: &mut Context<Self>) {
         if self.filter_state != filter_state {
             self.filter_state = filter_state;
-            self.update_matches(cx);
-        }
->>>>>>> b3747d9a
+            self.on_query_changed(cx);
+        }
     }
 
     fn toggle_keystroke_search(
