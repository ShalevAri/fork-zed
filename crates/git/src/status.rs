use crate::repository::RepoPath;
use anyhow::{anyhow, Result};
use serde::{Deserialize, Serialize};
<<<<<<< HEAD
use std::{path::Path, process::Stdio, str::FromStr, sync::Arc};
=======
use std::{path::Path, str::FromStr, sync::Arc};
>>>>>>> af0011b9
use util::ResultExt;

#[derive(Clone, Copy, Debug, PartialEq, Eq, Hash, Serialize, Deserialize)]
pub enum FileStatus {
    Untracked,
    Ignored,
    Unmerged(UnmergedStatus),
    Tracked(TrackedStatus),
}

#[derive(Clone, Copy, Debug, PartialEq, Eq, Hash, Serialize, Deserialize)]
pub struct UnmergedStatus {
    pub first_head: UnmergedStatusCode,
    pub second_head: UnmergedStatusCode,
}

#[derive(Clone, Copy, Debug, PartialEq, Eq, Hash, Serialize, Deserialize)]
pub enum UnmergedStatusCode {
    Added,
    Deleted,
    Updated,
}

#[derive(Clone, Copy, Debug, PartialEq, Eq, Hash, Serialize, Deserialize)]
pub struct TrackedStatus {
    pub index_status: StatusCode,
    pub worktree_status: StatusCode,
}

#[derive(Clone, Copy, Debug, PartialEq, Eq, Hash, Serialize, Deserialize)]
pub enum StatusCode {
    Modified,
    TypeChanged,
    Added,
    Deleted,
    Renamed,
    Copied,
    Unmodified,
}

impl From<UnmergedStatus> for FileStatus {
    fn from(value: UnmergedStatus) -> Self {
        FileStatus::Unmerged(value)
    }
}

impl From<TrackedStatus> for FileStatus {
    fn from(value: TrackedStatus) -> Self {
        FileStatus::Tracked(value)
    }
}

#[derive(Debug, PartialEq, Eq, Clone, Copy)]
pub enum StageStatus {
    Staged,
    Unstaged,
    PartiallyStaged,
}

impl StageStatus {
    pub fn is_fully_staged(&self) -> bool {
        matches!(self, StageStatus::Staged)
    }

    pub fn is_fully_unstaged(&self) -> bool {
        matches!(self, StageStatus::Unstaged)
    }

    pub fn has_staged(&self) -> bool {
        matches!(self, StageStatus::Staged | StageStatus::PartiallyStaged)
    }

    pub fn has_unstaged(&self) -> bool {
        matches!(self, StageStatus::Unstaged | StageStatus::PartiallyStaged)
    }

    pub fn as_bool(self) -> Option<bool> {
        match self {
            StageStatus::Staged => Some(true),
            StageStatus::Unstaged => Some(false),
            StageStatus::PartiallyStaged => None,
        }
    }
}

impl FileStatus {
    pub const fn worktree(worktree_status: StatusCode) -> Self {
        FileStatus::Tracked(TrackedStatus {
            index_status: StatusCode::Unmodified,
            worktree_status,
        })
    }

    pub const fn index(index_status: StatusCode) -> Self {
        FileStatus::Tracked(TrackedStatus {
            worktree_status: StatusCode::Unmodified,
            index_status,
        })
    }

    /// Generate a FileStatus Code from a byte pair, as described in
    /// https://git-scm.com/docs/git-status#_output
    ///
    /// NOTE: That instead of '', we use ' ' to denote no change
    fn from_bytes(bytes: [u8; 2]) -> anyhow::Result<Self> {
        let status = match bytes {
            [b'?', b'?'] => FileStatus::Untracked,
            [b'!', b'!'] => FileStatus::Ignored,
            [b'A', b'A'] => UnmergedStatus {
                first_head: UnmergedStatusCode::Added,
                second_head: UnmergedStatusCode::Added,
            }
            .into(),
            [b'D', b'D'] => UnmergedStatus {
                first_head: UnmergedStatusCode::Added,
                second_head: UnmergedStatusCode::Added,
            }
            .into(),
            [x, b'U'] => UnmergedStatus {
                first_head: UnmergedStatusCode::from_byte(x)?,
                second_head: UnmergedStatusCode::Updated,
            }
            .into(),
            [b'U', y] => UnmergedStatus {
                first_head: UnmergedStatusCode::Updated,
                second_head: UnmergedStatusCode::from_byte(y)?,
            }
            .into(),
            [x, y] => TrackedStatus {
                index_status: StatusCode::from_byte(x)?,
                worktree_status: StatusCode::from_byte(y)?,
            }
            .into(),
        };
        Ok(status)
    }

    pub fn staging(self) -> StageStatus {
        match self {
            FileStatus::Untracked | FileStatus::Ignored | FileStatus::Unmerged { .. } => {
                StageStatus::Unstaged
            }
            FileStatus::Tracked(tracked) => match (tracked.index_status, tracked.worktree_status) {
                (StatusCode::Unmodified, _) => StageStatus::Unstaged,
                (_, StatusCode::Unmodified) => StageStatus::Staged,
                _ => StageStatus::PartiallyStaged,
            },
        }
    }

    pub fn is_conflicted(self) -> bool {
        match self {
            FileStatus::Unmerged { .. } => true,
            _ => false,
        }
    }

    pub fn is_ignored(self) -> bool {
        match self {
            FileStatus::Ignored => true,
            _ => false,
        }
    }

    pub fn has_changes(&self) -> bool {
        self.is_modified()
            || self.is_created()
            || self.is_deleted()
            || self.is_untracked()
            || self.is_conflicted()
    }

    pub fn is_modified(self) -> bool {
        match self {
            FileStatus::Tracked(tracked) => match (tracked.index_status, tracked.worktree_status) {
                (StatusCode::Modified, _) | (_, StatusCode::Modified) => true,
                _ => false,
            },
            _ => false,
        }
    }

    pub fn is_created(self) -> bool {
        match self {
            FileStatus::Tracked(tracked) => match (tracked.index_status, tracked.worktree_status) {
                (StatusCode::Added, _) | (_, StatusCode::Added) => true,
                _ => false,
            },
            FileStatus::Untracked => true,
            _ => false,
        }
    }

    pub fn is_deleted(self) -> bool {
        match self {
            FileStatus::Tracked(tracked) => match (tracked.index_status, tracked.worktree_status) {
                (StatusCode::Deleted, _) | (_, StatusCode::Deleted) => true,
                _ => false,
            },
            _ => false,
        }
    }

    pub fn is_untracked(self) -> bool {
        match self {
            FileStatus::Untracked => true,
            _ => false,
        }
    }

    pub fn summary(self) -> GitSummary {
        match self {
            FileStatus::Ignored => GitSummary::UNCHANGED,
            FileStatus::Untracked => GitSummary::UNTRACKED,
            FileStatus::Unmerged(_) => GitSummary::CONFLICT,
            FileStatus::Tracked(TrackedStatus {
                index_status,
                worktree_status,
            }) => GitSummary {
                index: index_status.to_summary(),
                worktree: worktree_status.to_summary(),
                conflict: 0,
                untracked: 0,
                count: 1,
            },
        }
    }
}

impl StatusCode {
    fn from_byte(byte: u8) -> anyhow::Result<Self> {
        match byte {
            b'M' => Ok(StatusCode::Modified),
            b'T' => Ok(StatusCode::TypeChanged),
            b'A' => Ok(StatusCode::Added),
            b'D' => Ok(StatusCode::Deleted),
            b'R' => Ok(StatusCode::Renamed),
            b'C' => Ok(StatusCode::Copied),
            b' ' => Ok(StatusCode::Unmodified),
            _ => Err(anyhow!("Invalid status code: {byte}")),
        }
    }

    fn to_summary(self) -> TrackedSummary {
        match self {
            StatusCode::Modified | StatusCode::TypeChanged => TrackedSummary {
                modified: 1,
                ..TrackedSummary::UNCHANGED
            },
            StatusCode::Added => TrackedSummary {
                added: 1,
                ..TrackedSummary::UNCHANGED
            },
            StatusCode::Deleted => TrackedSummary {
                deleted: 1,
                ..TrackedSummary::UNCHANGED
            },
            StatusCode::Renamed | StatusCode::Copied | StatusCode::Unmodified => {
                TrackedSummary::UNCHANGED
            }
        }
    }

    pub fn index(self) -> FileStatus {
        FileStatus::Tracked(TrackedStatus {
            index_status: self,
            worktree_status: StatusCode::Unmodified,
        })
    }

    pub fn worktree(self) -> FileStatus {
        FileStatus::Tracked(TrackedStatus {
            index_status: StatusCode::Unmodified,
            worktree_status: self,
        })
    }
}

impl UnmergedStatusCode {
    fn from_byte(byte: u8) -> anyhow::Result<Self> {
        match byte {
            b'A' => Ok(UnmergedStatusCode::Added),
            b'D' => Ok(UnmergedStatusCode::Deleted),
            b'U' => Ok(UnmergedStatusCode::Updated),
            _ => Err(anyhow!("Invalid unmerged status code: {byte}")),
        }
    }
}

#[derive(Clone, Debug, Default, Copy, PartialEq, Eq)]
pub struct TrackedSummary {
    pub added: usize,
    pub modified: usize,
    pub deleted: usize,
}

impl TrackedSummary {
    pub const UNCHANGED: Self = Self {
        added: 0,
        modified: 0,
        deleted: 0,
    };

    pub const ADDED: Self = Self {
        added: 1,
        modified: 0,
        deleted: 0,
    };

    pub const MODIFIED: Self = Self {
        added: 0,
        modified: 1,
        deleted: 0,
    };

    pub const DELETED: Self = Self {
        added: 0,
        modified: 0,
        deleted: 1,
    };
}

impl std::ops::AddAssign for TrackedSummary {
    fn add_assign(&mut self, rhs: Self) {
        self.added += rhs.added;
        self.modified += rhs.modified;
        self.deleted += rhs.deleted;
    }
}

impl std::ops::Add for TrackedSummary {
    type Output = Self;

    fn add(self, rhs: Self) -> Self::Output {
        TrackedSummary {
            added: self.added + rhs.added,
            modified: self.modified + rhs.modified,
            deleted: self.deleted + rhs.deleted,
        }
    }
}

impl std::ops::Sub for TrackedSummary {
    type Output = Self;

    fn sub(self, rhs: Self) -> Self::Output {
        TrackedSummary {
            added: self.added - rhs.added,
            modified: self.modified - rhs.modified,
            deleted: self.deleted - rhs.deleted,
        }
    }
}

#[derive(Clone, Debug, Default, Copy, PartialEq, Eq)]
pub struct GitSummary {
    pub index: TrackedSummary,
    pub worktree: TrackedSummary,
    pub conflict: usize,
    pub untracked: usize,
    pub count: usize,
}

impl GitSummary {
    pub const CONFLICT: Self = Self {
        conflict: 1,
        count: 1,
        ..Self::UNCHANGED
    };

    pub const UNTRACKED: Self = Self {
        untracked: 1,
        count: 1,
        ..Self::UNCHANGED
    };

    pub const UNCHANGED: Self = Self {
        index: TrackedSummary::UNCHANGED,
        worktree: TrackedSummary::UNCHANGED,
        conflict: 0,
        untracked: 0,
        count: 0,
    };
}

impl From<FileStatus> for GitSummary {
    fn from(status: FileStatus) -> Self {
        status.summary()
    }
}

impl sum_tree::Summary for GitSummary {
    type Context = ();

    fn zero(_: &Self::Context) -> Self {
        Default::default()
    }

    fn add_summary(&mut self, rhs: &Self, _: &Self::Context) {
        *self += *rhs;
    }
}

impl std::ops::Add<Self> for GitSummary {
    type Output = Self;

    fn add(mut self, rhs: Self) -> Self {
        self += rhs;
        self
    }
}

impl std::ops::AddAssign for GitSummary {
    fn add_assign(&mut self, rhs: Self) {
        self.index += rhs.index;
        self.worktree += rhs.worktree;
        self.conflict += rhs.conflict;
        self.untracked += rhs.untracked;
        self.count += rhs.count;
    }
}

impl std::ops::Sub for GitSummary {
    type Output = GitSummary;

    fn sub(self, rhs: Self) -> Self::Output {
        GitSummary {
            index: self.index - rhs.index,
            worktree: self.worktree - rhs.worktree,
            conflict: self.conflict - rhs.conflict,
            untracked: self.untracked - rhs.untracked,
            count: self.count - rhs.count,
        }
    }
}

#[derive(Clone)]
pub struct GitStatus {
    pub entries: Arc<[(RepoPath, FileStatus)]>,
}

impl FromStr for GitStatus {
    type Err = anyhow::Error;

<<<<<<< HEAD
    fn from_str(stdout: &str) -> Result<Self> {
        let mut entries = stdout
=======
    fn from_str(s: &str) -> Result<Self> {
        let mut entries = s
>>>>>>> af0011b9
            .split('\0')
            .filter_map(|entry| {
                let sep = entry.get(2..3)?;
                if sep != " " {
                    return None;
                };
                let path = &entry[3..];
                // The git status output includes untracked directories as well as untracked files.
                // We do our own processing to compute the "summary" status of each directory,
                // so just skip any directories in the output, since they'll otherwise interfere
                // with our handling of nested repositories.
                if path.ends_with('/') {
                    return None;
                }
                let status = entry[0..2].as_bytes().try_into().unwrap();
                let status = FileStatus::from_bytes(status).log_err()?;
                let path = RepoPath(Path::new(path).into());
                Some((path, status))
            })
            .collect::<Vec<_>>();
        entries.sort_unstable_by(|(a, _), (b, _)| a.cmp(&b));
        // When a file exists in HEAD, is deleted in the index, and exists again in the working copy,
        // git produces two lines for it, one reading `D ` (deleted in index, unmodified in working copy)
        // and the other reading `??` (untracked). Merge these two into the equivalent of `DA`.
        entries.dedup_by(|(a, a_status), (b, b_status)| {
            const INDEX_DELETED: FileStatus = FileStatus::index(StatusCode::Deleted);
            if a.ne(&b) {
                return false;
            }
            match (*a_status, *b_status) {
                (INDEX_DELETED, FileStatus::Untracked) | (FileStatus::Untracked, INDEX_DELETED) => {
                    *b_status = TrackedStatus {
                        index_status: StatusCode::Deleted,
                        worktree_status: StatusCode::Added,
                    }
                    .into();
                }
                _ => panic!("Unexpected duplicated status entries: {a_status:?} and {b_status:?}"),
            }
            true
        });
        Ok(Self {
            entries: entries.into(),
        })
    }
}

impl GitStatus {
    pub(crate) fn new(
        git_binary: &Path,
        working_directory: &Path,
        path_prefixes: &[RepoPath],
    ) -> Result<Self> {
        let child = util::command::new_std_command(git_binary)
            .current_dir(working_directory)
            .args([
                "--no-optional-locks",
                "status",
                "--porcelain=v1",
                "--untracked-files=all",
                "--no-renames",
                "-z",
            ])
            .args(path_prefixes.iter().map(|path_prefix| {
                if path_prefix.0.as_ref() == Path::new("") {
                    Path::new(".")
                } else {
                    path_prefix
                }
            }))
            .stdin(Stdio::null())
            .stdout(Stdio::piped())
            .stderr(Stdio::piped())
            .spawn()
            .map_err(|e| anyhow!("Failed to start git status process: {e}"))?;

        let output = child
            .wait_with_output()
            .map_err(|e| anyhow!("Failed to read git status output: {e}"))?;

        if !output.status.success() {
            let stderr = String::from_utf8_lossy(&output.stderr);
            return Err(anyhow!("git status process failed: {stderr}"));
        }
        let stdout = String::from_utf8_lossy(&output.stdout);
        stdout.parse()
    }
}

impl Default for GitStatus {
    fn default() -> Self {
        Self {
            entries: Arc::new([]),
        }
    }
}<|MERGE_RESOLUTION|>--- conflicted
+++ resolved
@@ -1,11 +1,7 @@
 use crate::repository::RepoPath;
 use anyhow::{anyhow, Result};
 use serde::{Deserialize, Serialize};
-<<<<<<< HEAD
-use std::{path::Path, process::Stdio, str::FromStr, sync::Arc};
-=======
 use std::{path::Path, str::FromStr, sync::Arc};
->>>>>>> af0011b9
 use util::ResultExt;
 
 #[derive(Clone, Copy, Debug, PartialEq, Eq, Hash, Serialize, Deserialize)]
@@ -450,13 +446,8 @@
 impl FromStr for GitStatus {
     type Err = anyhow::Error;
 
-<<<<<<< HEAD
-    fn from_str(stdout: &str) -> Result<Self> {
-        let mut entries = stdout
-=======
     fn from_str(s: &str) -> Result<Self> {
         let mut entries = s
->>>>>>> af0011b9
             .split('\0')
             .filter_map(|entry| {
                 let sep = entry.get(2..3)?;
@@ -504,48 +495,6 @@
     }
 }
 
-impl GitStatus {
-    pub(crate) fn new(
-        git_binary: &Path,
-        working_directory: &Path,
-        path_prefixes: &[RepoPath],
-    ) -> Result<Self> {
-        let child = util::command::new_std_command(git_binary)
-            .current_dir(working_directory)
-            .args([
-                "--no-optional-locks",
-                "status",
-                "--porcelain=v1",
-                "--untracked-files=all",
-                "--no-renames",
-                "-z",
-            ])
-            .args(path_prefixes.iter().map(|path_prefix| {
-                if path_prefix.0.as_ref() == Path::new("") {
-                    Path::new(".")
-                } else {
-                    path_prefix
-                }
-            }))
-            .stdin(Stdio::null())
-            .stdout(Stdio::piped())
-            .stderr(Stdio::piped())
-            .spawn()
-            .map_err(|e| anyhow!("Failed to start git status process: {e}"))?;
-
-        let output = child
-            .wait_with_output()
-            .map_err(|e| anyhow!("Failed to read git status output: {e}"))?;
-
-        if !output.status.success() {
-            let stderr = String::from_utf8_lossy(&output.stderr);
-            return Err(anyhow!("git status process failed: {stderr}"));
-        }
-        let stdout = String::from_utf8_lossy(&output.stdout);
-        stdout.parse()
-    }
-}
-
 impl Default for GitStatus {
     fn default() -> Self {
         Self {
