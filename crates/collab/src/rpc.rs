mod connection_pool;

use crate::{
    auth::{self, Impersonator},
    db::{
<<<<<<< HEAD
        self, BufferId, ChannelId, ChannelRole, ChannelsForUser, CreatedChannelMessage, Database,
        InviteMemberResult, MembershipUpdated, MessageId, NotificationId, Project, ProjectId,
        RemoveChannelMemberResult, ReplicaId, RespondToChannelInvite, RoomId, ServerId,
        UpdatedChannelMessage, User, UserId,
=======
        self, BufferId, Channel, ChannelId, ChannelRole, ChannelsForUser, CreatedChannelMessage,
        Database, InviteMemberResult, MembershipUpdated, MessageId, NotificationId, Project,
        ProjectId, RemoveChannelMemberResult, ReplicaId, RespondToChannelInvite, RoomId, ServerId,
        User, UserId,
>>>>>>> 192cd5f2
    },
    executor::Executor,
    AppState, Error, Result,
};
use anyhow::anyhow;
use async_tungstenite::tungstenite::{
    protocol::CloseFrame as TungsteniteCloseFrame, Message as TungsteniteMessage,
};
use axum::{
    body::Body,
    extract::{
        ws::{CloseFrame as AxumCloseFrame, Message as AxumMessage},
        ConnectInfo, WebSocketUpgrade,
    },
    headers::{Header, HeaderName},
    http::StatusCode,
    middleware,
    response::IntoResponse,
    routing::get,
    Extension, Router, TypedHeader,
};
use collections::{HashMap, HashSet};
pub use connection_pool::{ConnectionPool, ZedVersion};
use futures::{
    channel::oneshot,
    future::{self, BoxFuture},
    stream::FuturesUnordered,
    FutureExt, SinkExt, StreamExt, TryStreamExt,
};
use prometheus::{register_int_gauge, IntGauge};
use rpc::{
    proto::{
        self, Ack, AnyTypedEnvelope, EntityMessage, EnvelopedMessage, LiveKitConnectionInfo,
        RequestMessage, ShareProject, UpdateChannelBufferCollaborators,
    },
    Connection, ConnectionId, ErrorCode, ErrorCodeExt, ErrorExt, Peer, Receipt, TypedEnvelope,
};
use serde::{Serialize, Serializer};
use std::{
    any::TypeId,
    fmt,
    future::Future,
    marker::PhantomData,
    mem,
    net::SocketAddr,
    ops::{Deref, DerefMut},
    rc::Rc,
    sync::{
        atomic::{AtomicBool, Ordering::SeqCst},
        Arc, OnceLock,
    },
    time::{Duration, Instant},
};
use time::OffsetDateTime;
use tokio::sync::{watch, Semaphore};
use tower::ServiceBuilder;
use tracing::{field, info_span, instrument, Instrument};
use util::SemanticVersion;

pub const RECONNECT_TIMEOUT: Duration = Duration::from_secs(30);

// kubernetes gives terminated pods 10s to shutdown gracefully. After they're gone, we can clean up old resources.
pub const CLEANUP_TIMEOUT: Duration = Duration::from_secs(15);

const MESSAGE_COUNT_PER_PAGE: usize = 100;
const MAX_MESSAGE_LEN: usize = 1024;
const NOTIFICATION_COUNT_PER_PAGE: usize = 50;

type MessageHandler =
    Box<dyn Send + Sync + Fn(Box<dyn AnyTypedEnvelope>, Session) -> BoxFuture<'static, ()>>;

struct Response<R> {
    peer: Arc<Peer>,
    receipt: Receipt<R>,
    responded: Arc<AtomicBool>,
}

impl<R: RequestMessage> Response<R> {
    fn send(self, payload: R::Response) -> Result<()> {
        self.responded.store(true, SeqCst);
        self.peer.respond(self.receipt, payload)?;
        Ok(())
    }
}

#[derive(Clone)]
struct Session {
    user_id: UserId,
    connection_id: ConnectionId,
    db: Arc<tokio::sync::Mutex<DbHandle>>,
    peer: Arc<Peer>,
    connection_pool: Arc<parking_lot::Mutex<ConnectionPool>>,
    live_kit_client: Option<Arc<dyn live_kit_server::api::Client>>,
    _executor: Executor,
}

impl Session {
    async fn db(&self) -> tokio::sync::MutexGuard<DbHandle> {
        #[cfg(test)]
        tokio::task::yield_now().await;
        let guard = self.db.lock().await;
        #[cfg(test)]
        tokio::task::yield_now().await;
        guard
    }

    async fn connection_pool(&self) -> ConnectionPoolGuard<'_> {
        #[cfg(test)]
        tokio::task::yield_now().await;
        let guard = self.connection_pool.lock();
        ConnectionPoolGuard {
            guard,
            _not_send: PhantomData,
        }
    }
}

impl fmt::Debug for Session {
    fn fmt(&self, f: &mut fmt::Formatter<'_>) -> fmt::Result {
        f.debug_struct("Session")
            .field("user_id", &self.user_id)
            .field("connection_id", &self.connection_id)
            .finish()
    }
}

struct DbHandle(Arc<Database>);

impl Deref for DbHandle {
    type Target = Database;

    fn deref(&self) -> &Self::Target {
        self.0.as_ref()
    }
}

pub struct Server {
    id: parking_lot::Mutex<ServerId>,
    peer: Arc<Peer>,
    pub(crate) connection_pool: Arc<parking_lot::Mutex<ConnectionPool>>,
    app_state: Arc<AppState>,
    executor: Executor,
    handlers: HashMap<TypeId, MessageHandler>,
    teardown: watch::Sender<bool>,
}

pub(crate) struct ConnectionPoolGuard<'a> {
    guard: parking_lot::MutexGuard<'a, ConnectionPool>,
    _not_send: PhantomData<Rc<()>>,
}

#[derive(Serialize)]
pub struct ServerSnapshot<'a> {
    peer: &'a Peer,
    #[serde(serialize_with = "serialize_deref")]
    connection_pool: ConnectionPoolGuard<'a>,
}

pub fn serialize_deref<S, T, U>(value: &T, serializer: S) -> Result<S::Ok, S::Error>
where
    S: Serializer,
    T: Deref<Target = U>,
    U: Serialize,
{
    Serialize::serialize(value.deref(), serializer)
}

impl Server {
    pub fn new(id: ServerId, app_state: Arc<AppState>, executor: Executor) -> Arc<Self> {
        let mut server = Self {
            id: parking_lot::Mutex::new(id),
            peer: Peer::new(id.0 as u32),
            app_state,
            executor,
            connection_pool: Default::default(),
            handlers: Default::default(),
            teardown: watch::channel(false).0,
        };

        server
            .add_request_handler(ping)
            .add_request_handler(create_room)
            .add_request_handler(join_room)
            .add_request_handler(rejoin_room)
            .add_request_handler(leave_room)
            .add_request_handler(set_room_participant_role)
            .add_request_handler(call)
            .add_request_handler(cancel_call)
            .add_message_handler(decline_call)
            .add_request_handler(update_participant_location)
            .add_request_handler(share_project)
            .add_message_handler(unshare_project)
            .add_request_handler(join_project)
            .add_request_handler(join_hosted_project)
            .add_message_handler(leave_project)
            .add_request_handler(update_project)
            .add_request_handler(update_worktree)
            .add_message_handler(start_language_server)
            .add_message_handler(update_language_server)
            .add_message_handler(update_diagnostic_summary)
            .add_message_handler(update_worktree_settings)
            .add_request_handler(forward_read_only_project_request::<proto::GetHover>)
            .add_request_handler(forward_read_only_project_request::<proto::GetDefinition>)
            .add_request_handler(forward_read_only_project_request::<proto::GetTypeDefinition>)
            .add_request_handler(forward_read_only_project_request::<proto::GetReferences>)
            .add_request_handler(forward_read_only_project_request::<proto::SearchProject>)
            .add_request_handler(forward_read_only_project_request::<proto::GetDocumentHighlights>)
            .add_request_handler(forward_read_only_project_request::<proto::GetProjectSymbols>)
            .add_request_handler(forward_read_only_project_request::<proto::OpenBufferForSymbol>)
            .add_request_handler(forward_read_only_project_request::<proto::OpenBufferById>)
            .add_request_handler(forward_read_only_project_request::<proto::SynchronizeBuffers>)
            .add_request_handler(forward_read_only_project_request::<proto::InlayHints>)
            .add_request_handler(forward_read_only_project_request::<proto::OpenBufferByPath>)
            .add_request_handler(forward_mutating_project_request::<proto::GetCompletions>)
            .add_request_handler(
                forward_mutating_project_request::<proto::ApplyCompletionAdditionalEdits>,
            )
            .add_request_handler(
                forward_mutating_project_request::<proto::ResolveCompletionDocumentation>,
            )
            .add_request_handler(forward_mutating_project_request::<proto::GetCodeActions>)
            .add_request_handler(forward_mutating_project_request::<proto::ApplyCodeAction>)
            .add_request_handler(forward_mutating_project_request::<proto::PrepareRename>)
            .add_request_handler(forward_mutating_project_request::<proto::PerformRename>)
            .add_request_handler(forward_mutating_project_request::<proto::ReloadBuffers>)
            .add_request_handler(forward_mutating_project_request::<proto::FormatBuffers>)
            .add_request_handler(forward_mutating_project_request::<proto::CreateProjectEntry>)
            .add_request_handler(forward_mutating_project_request::<proto::RenameProjectEntry>)
            .add_request_handler(forward_mutating_project_request::<proto::CopyProjectEntry>)
            .add_request_handler(forward_mutating_project_request::<proto::DeleteProjectEntry>)
            .add_request_handler(forward_mutating_project_request::<proto::ExpandProjectEntry>)
            .add_request_handler(forward_mutating_project_request::<proto::OnTypeFormatting>)
            .add_request_handler(forward_mutating_project_request::<proto::SaveBuffer>)
            .add_message_handler(create_buffer_for_peer)
            .add_request_handler(update_buffer)
            .add_message_handler(broadcast_project_message_from_host::<proto::RefreshInlayHints>)
            .add_message_handler(broadcast_project_message_from_host::<proto::UpdateBufferFile>)
            .add_message_handler(broadcast_project_message_from_host::<proto::BufferReloaded>)
            .add_message_handler(broadcast_project_message_from_host::<proto::BufferSaved>)
            .add_message_handler(broadcast_project_message_from_host::<proto::UpdateDiffBase>)
            .add_request_handler(get_users)
            .add_request_handler(fuzzy_search_users)
            .add_request_handler(request_contact)
            .add_request_handler(remove_contact)
            .add_request_handler(respond_to_contact_request)
            .add_request_handler(create_channel)
            .add_request_handler(delete_channel)
            .add_request_handler(invite_channel_member)
            .add_request_handler(remove_channel_member)
            .add_request_handler(set_channel_member_role)
            .add_request_handler(set_channel_visibility)
            .add_request_handler(rename_channel)
            .add_request_handler(join_channel_buffer)
            .add_request_handler(leave_channel_buffer)
            .add_message_handler(update_channel_buffer)
            .add_request_handler(rejoin_channel_buffers)
            .add_request_handler(get_channel_members)
            .add_request_handler(respond_to_channel_invite)
            .add_request_handler(join_channel)
            .add_request_handler(join_channel_chat)
            .add_message_handler(leave_channel_chat)
            .add_request_handler(send_channel_message)
            .add_request_handler(remove_channel_message)
            .add_request_handler(update_channel_message)
            .add_request_handler(get_channel_messages)
            .add_request_handler(get_channel_messages_by_id)
            .add_request_handler(get_notifications)
            .add_request_handler(mark_notification_as_read)
            .add_request_handler(move_channel)
            .add_request_handler(follow)
            .add_message_handler(unfollow)
            .add_message_handler(update_followers)
            .add_request_handler(get_private_user_info)
            .add_message_handler(acknowledge_channel_message)
            .add_message_handler(acknowledge_buffer_version);

        Arc::new(server)
    }

    pub async fn start(&self) -> Result<()> {
        let server_id = *self.id.lock();
        let app_state = self.app_state.clone();
        let peer = self.peer.clone();
        let timeout = self.executor.sleep(CLEANUP_TIMEOUT);
        let pool = self.connection_pool.clone();
        let live_kit_client = self.app_state.live_kit_client.clone();

        let span = info_span!("start server");
        self.executor.spawn_detached(
            async move {
                tracing::info!("waiting for cleanup timeout");
                timeout.await;
                tracing::info!("cleanup timeout expired, retrieving stale rooms");
                if let Some((room_ids, channel_ids)) = app_state
                    .db
                    .stale_server_resource_ids(&app_state.config.zed_environment, server_id)
                    .await
                    .trace_err()
                {
                    tracing::info!(stale_room_count = room_ids.len(), "retrieved stale rooms");
                    tracing::info!(
                        stale_channel_buffer_count = channel_ids.len(),
                        "retrieved stale channel buffers"
                    );

                    for channel_id in channel_ids {
                        if let Some(refreshed_channel_buffer) = app_state
                            .db
                            .clear_stale_channel_buffer_collaborators(channel_id, server_id)
                            .await
                            .trace_err()
                        {
                            for connection_id in refreshed_channel_buffer.connection_ids {
                                peer.send(
                                    connection_id,
                                    proto::UpdateChannelBufferCollaborators {
                                        channel_id: channel_id.to_proto(),
                                        collaborators: refreshed_channel_buffer
                                            .collaborators
                                            .clone(),
                                    },
                                )
                                .trace_err();
                            }
                        }
                    }

                    for room_id in room_ids {
                        let mut contacts_to_update = HashSet::default();
                        let mut canceled_calls_to_user_ids = Vec::new();
                        let mut live_kit_room = String::new();
                        let mut delete_live_kit_room = false;

                        if let Some(mut refreshed_room) = app_state
                            .db
                            .clear_stale_room_participants(room_id, server_id)
                            .await
                            .trace_err()
                        {
                            tracing::info!(
                                room_id = room_id.0,
                                new_participant_count = refreshed_room.room.participants.len(),
                                "refreshed room"
                            );
                            room_updated(&refreshed_room.room, &peer);
                            if let Some(channel) = refreshed_room.channel.as_ref() {
                                channel_updated(channel, &refreshed_room.room, &peer, &pool.lock());
                            }
                            contacts_to_update
                                .extend(refreshed_room.stale_participant_user_ids.iter().copied());
                            contacts_to_update
                                .extend(refreshed_room.canceled_calls_to_user_ids.iter().copied());
                            canceled_calls_to_user_ids =
                                mem::take(&mut refreshed_room.canceled_calls_to_user_ids);
                            live_kit_room = mem::take(&mut refreshed_room.room.live_kit_room);
                            delete_live_kit_room = refreshed_room.room.participants.is_empty();
                        }

                        {
                            let pool = pool.lock();
                            for canceled_user_id in canceled_calls_to_user_ids {
                                for connection_id in pool.user_connection_ids(canceled_user_id) {
                                    peer.send(
                                        connection_id,
                                        proto::CallCanceled {
                                            room_id: room_id.to_proto(),
                                        },
                                    )
                                    .trace_err();
                                }
                            }
                        }

                        for user_id in contacts_to_update {
                            let busy = app_state.db.is_user_busy(user_id).await.trace_err();
                            let contacts = app_state.db.get_contacts(user_id).await.trace_err();
                            if let Some((busy, contacts)) = busy.zip(contacts) {
                                let pool = pool.lock();
                                let updated_contact = contact_for_user(user_id, busy, &pool);
                                for contact in contacts {
                                    if let db::Contact::Accepted {
                                        user_id: contact_user_id,
                                        ..
                                    } = contact
                                    {
                                        for contact_conn_id in
                                            pool.user_connection_ids(contact_user_id)
                                        {
                                            peer.send(
                                                contact_conn_id,
                                                proto::UpdateContacts {
                                                    contacts: vec![updated_contact.clone()],
                                                    remove_contacts: Default::default(),
                                                    incoming_requests: Default::default(),
                                                    remove_incoming_requests: Default::default(),
                                                    outgoing_requests: Default::default(),
                                                    remove_outgoing_requests: Default::default(),
                                                },
                                            )
                                            .trace_err();
                                        }
                                    }
                                }
                            }
                        }

                        if let Some(live_kit) = live_kit_client.as_ref() {
                            if delete_live_kit_room {
                                live_kit.delete_room(live_kit_room).await.trace_err();
                            }
                        }
                    }
                }

                app_state
                    .db
                    .delete_stale_servers(&app_state.config.zed_environment, server_id)
                    .await
                    .trace_err();
            }
            .instrument(span),
        );
        Ok(())
    }

    pub fn teardown(&self) {
        self.peer.teardown();
        self.connection_pool.lock().reset();
        let _ = self.teardown.send(true);
    }

    #[cfg(test)]
    pub fn reset(&self, id: ServerId) {
        self.teardown();
        *self.id.lock() = id;
        self.peer.reset(id.0 as u32);
        let _ = self.teardown.send(false);
    }

    #[cfg(test)]
    pub fn id(&self) -> ServerId {
        *self.id.lock()
    }

    fn add_handler<F, Fut, M>(&mut self, handler: F) -> &mut Self
    where
        F: 'static + Send + Sync + Fn(TypedEnvelope<M>, Session) -> Fut,
        Fut: 'static + Send + Future<Output = Result<()>>,
        M: EnvelopedMessage,
    {
        let prev_handler = self.handlers.insert(
            TypeId::of::<M>(),
            Box::new(move |envelope, session| {
                let envelope = envelope.into_any().downcast::<TypedEnvelope<M>>().unwrap();
                let received_at = envelope.received_at;
                    tracing::info!(
                        "message received"
                    );
                let start_time = Instant::now();
                let future = (handler)(*envelope, session);
                async move {
                    let result = future.await;
                    let total_duration_ms = received_at.elapsed().as_micros() as f64 / 1000.0;
                    let processing_duration_ms = start_time.elapsed().as_micros() as f64 / 1000.0;
                    let queue_duration_ms = total_duration_ms - processing_duration_ms;
                    match result {
                        Err(error) => {
                            tracing::error!(%error, total_duration_ms, processing_duration_ms, queue_duration_ms, "error handling message")
                        }
                        Ok(()) => tracing::info!(total_duration_ms, processing_duration_ms, queue_duration_ms, "finished handling message"),
                    }
                }
                .boxed()
            }),
        );
        if prev_handler.is_some() {
            panic!("registered a handler for the same message twice");
        }
        self
    }

    fn add_message_handler<F, Fut, M>(&mut self, handler: F) -> &mut Self
    where
        F: 'static + Send + Sync + Fn(M, Session) -> Fut,
        Fut: 'static + Send + Future<Output = Result<()>>,
        M: EnvelopedMessage,
    {
        self.add_handler(move |envelope, session| handler(envelope.payload, session));
        self
    }

    fn add_request_handler<F, Fut, M>(&mut self, handler: F) -> &mut Self
    where
        F: 'static + Send + Sync + Fn(M, Response<M>, Session) -> Fut,
        Fut: Send + Future<Output = Result<()>>,
        M: RequestMessage,
    {
        let handler = Arc::new(handler);
        self.add_handler(move |envelope, session| {
            let receipt = envelope.receipt();
            let handler = handler.clone();
            async move {
                let peer = session.peer.clone();
                let responded = Arc::new(AtomicBool::default());
                let response = Response {
                    peer: peer.clone(),
                    responded: responded.clone(),
                    receipt,
                };
                match (handler)(envelope.payload, response, session).await {
                    Ok(()) => {
                        if responded.load(std::sync::atomic::Ordering::SeqCst) {
                            Ok(())
                        } else {
                            Err(anyhow!("handler did not send a response"))?
                        }
                    }
                    Err(error) => {
                        let proto_err = match &error {
                            Error::Internal(err) => err.to_proto(),
                            _ => ErrorCode::Internal.message(format!("{}", error)).to_proto(),
                        };
                        peer.respond_with_error(receipt, proto_err)?;
                        Err(error)
                    }
                }
            }
        })
    }

    #[allow(clippy::too_many_arguments)]
    pub fn handle_connection(
        self: &Arc<Self>,
        connection: Connection,
        address: String,
        user: User,
        zed_version: ZedVersion,
        impersonator: Option<User>,
        send_connection_id: Option<oneshot::Sender<ConnectionId>>,
        executor: Executor,
    ) -> impl Future<Output = ()> {
        let this = self.clone();
        let user_id = user.id;
        let login = user.github_login.clone();
        let span = info_span!("handle connection", %user_id, %login, %address, impersonator = field::Empty, connection_id = field::Empty);
        if let Some(impersonator) = impersonator {
            span.record("impersonator", &impersonator.github_login);
        }
        let mut teardown = self.teardown.subscribe();
        async move {
            if *teardown.borrow() {
                tracing::error!("server is tearing down");
                return
            }
            let (connection_id, handle_io, mut incoming_rx) = this
                .peer
                .add_connection(connection, {
                    let executor = executor.clone();
                    move |duration| executor.sleep(duration)
                });
            tracing::Span::current().record("connection_id", format!("{}", connection_id));
            tracing::info!("connection opened");

            let session = Session {
                user_id,
                connection_id,
                db: Arc::new(tokio::sync::Mutex::new(DbHandle(this.app_state.db.clone()))),
                peer: this.peer.clone(),
                connection_pool: this.connection_pool.clone(),
                live_kit_client: this.app_state.live_kit_client.clone(),
                _executor: executor.clone()
            };

            if let Err(error) = this.send_initial_client_update(connection_id, user, zed_version, send_connection_id, &session).await {
                tracing::error!(?error, "failed to send initial client update");
                return;
            }

            let handle_io = handle_io.fuse();
            futures::pin_mut!(handle_io);

            // Handlers for foreground messages are pushed into the following `FuturesUnordered`.
            // This prevents deadlocks when e.g., client A performs a request to client B and
            // client B performs a request to client A. If both clients stop processing further
            // messages until their respective request completes, they won't have a chance to
            // respond to the other client's request and cause a deadlock.
            //
            // This arrangement ensures we will attempt to process earlier messages first, but fall
            // back to processing messages arrived later in the spirit of making progress.
            let mut foreground_message_handlers = FuturesUnordered::new();
            let concurrent_handlers = Arc::new(Semaphore::new(256));
            loop {
                let next_message = async {
                    let permit = concurrent_handlers.clone().acquire_owned().await.unwrap();
                    let message = incoming_rx.next().await;
                    (permit, message)
                }.fuse();
                futures::pin_mut!(next_message);
                futures::select_biased! {
                    _ = teardown.changed().fuse() => return,
                    result = handle_io => {
                        if let Err(error) = result {
                            tracing::error!(?error, "error handling I/O");
                        }
                        break;
                    }
                    _ = foreground_message_handlers.next() => {}
                    next_message = next_message => {
                        let (permit, message) = next_message;
                        if let Some(message) = message {
                            let type_name = message.payload_type_name();
                            // note: we copy all the fields from the parent span so we can query them in the logs.
                            // (https://github.com/tokio-rs/tracing/issues/2670).
                            let span = tracing::info_span!("receive message", %user_id, %login, %connection_id, %address, type_name);
                            let span_enter = span.enter();
                            if let Some(handler) = this.handlers.get(&message.payload_type_id()) {
                                let is_background = message.is_background();
                                let handle_message = (handler)(message, session.clone());
                                drop(span_enter);

                                let handle_message = async move {
                                    handle_message.await;
                                    drop(permit);
                                }.instrument(span);
                                if is_background {
                                    executor.spawn_detached(handle_message);
                                } else {
                                    foreground_message_handlers.push(handle_message);
                                }
                            } else {
                                tracing::error!("no message handler");
                            }
                        } else {
                            tracing::info!("connection closed");
                            break;
                        }
                    }
                }
            }

            drop(foreground_message_handlers);
            tracing::info!("signing out");
            if let Err(error) = connection_lost(session, teardown, executor).await {
                tracing::error!(?error, "error signing out");
            }

        }.instrument(span)
    }

    async fn send_initial_client_update(
        &self,
        connection_id: ConnectionId,
        user: User,
        zed_version: ZedVersion,
        mut send_connection_id: Option<oneshot::Sender<ConnectionId>>,
        session: &Session,
    ) -> Result<()> {
        self.peer.send(
            connection_id,
            proto::Hello {
                peer_id: Some(connection_id.into()),
            },
        )?;
        tracing::info!("sent hello message");

        if let Some(send_connection_id) = send_connection_id.take() {
            let _ = send_connection_id.send(connection_id);
        }

        if !user.connected_once {
            self.peer.send(connection_id, proto::ShowContacts {})?;
            self.app_state
                .db
                .set_user_connected_once(user.id, true)
                .await?;
        }

        let (contacts, channels_for_user, channel_invites) = future::try_join3(
            self.app_state.db.get_contacts(user.id),
            self.app_state.db.get_channels_for_user(user.id),
            self.app_state.db.get_channel_invites_for_user(user.id),
        )
        .await?;

        {
            let mut pool = self.connection_pool.lock();
            pool.add_connection(connection_id, user.id, user.admin, zed_version);
            for membership in &channels_for_user.channel_memberships {
                pool.subscribe_to_channel(user.id, membership.channel_id, membership.role)
            }
            self.peer.send(
                connection_id,
                build_initial_contacts_update(contacts, &pool),
            )?;
            self.peer.send(
                connection_id,
                build_update_user_channels(&channels_for_user),
            )?;
            self.peer.send(
                connection_id,
                build_channels_update(channels_for_user, channel_invites),
            )?;
        }

        if let Some(incoming_call) = self.app_state.db.incoming_call_for_user(user.id).await? {
            self.peer.send(connection_id, incoming_call)?;
        }

        update_user_contacts(user.id, &session).await?;
        Ok(())
    }

    pub async fn invite_code_redeemed(
        self: &Arc<Self>,
        inviter_id: UserId,
        invitee_id: UserId,
    ) -> Result<()> {
        if let Some(user) = self.app_state.db.get_user_by_id(inviter_id).await? {
            if let Some(code) = &user.invite_code {
                let pool = self.connection_pool.lock();
                let invitee_contact = contact_for_user(invitee_id, false, &pool);
                for connection_id in pool.user_connection_ids(inviter_id) {
                    self.peer.send(
                        connection_id,
                        proto::UpdateContacts {
                            contacts: vec![invitee_contact.clone()],
                            ..Default::default()
                        },
                    )?;
                    self.peer.send(
                        connection_id,
                        proto::UpdateInviteInfo {
                            url: format!("{}{}", self.app_state.config.invite_link_prefix, &code),
                            count: user.invite_count as u32,
                        },
                    )?;
                }
            }
        }
        Ok(())
    }

    pub async fn invite_count_updated(self: &Arc<Self>, user_id: UserId) -> Result<()> {
        if let Some(user) = self.app_state.db.get_user_by_id(user_id).await? {
            if let Some(invite_code) = &user.invite_code {
                let pool = self.connection_pool.lock();
                for connection_id in pool.user_connection_ids(user_id) {
                    self.peer.send(
                        connection_id,
                        proto::UpdateInviteInfo {
                            url: format!(
                                "{}{}",
                                self.app_state.config.invite_link_prefix, invite_code
                            ),
                            count: user.invite_count as u32,
                        },
                    )?;
                }
            }
        }
        Ok(())
    }

    pub async fn snapshot<'a>(self: &'a Arc<Self>) -> ServerSnapshot<'a> {
        ServerSnapshot {
            connection_pool: ConnectionPoolGuard {
                guard: self.connection_pool.lock(),
                _not_send: PhantomData,
            },
            peer: &self.peer,
        }
    }
}

impl<'a> Deref for ConnectionPoolGuard<'a> {
    type Target = ConnectionPool;

    fn deref(&self) -> &Self::Target {
        &self.guard
    }
}

impl<'a> DerefMut for ConnectionPoolGuard<'a> {
    fn deref_mut(&mut self) -> &mut Self::Target {
        &mut self.guard
    }
}

impl<'a> Drop for ConnectionPoolGuard<'a> {
    fn drop(&mut self) {
        #[cfg(test)]
        self.check_invariants();
    }
}

fn broadcast<F>(
    sender_id: Option<ConnectionId>,
    receiver_ids: impl IntoIterator<Item = ConnectionId>,
    mut f: F,
) where
    F: FnMut(ConnectionId) -> anyhow::Result<()>,
{
    for receiver_id in receiver_ids {
        if Some(receiver_id) != sender_id {
            if let Err(error) = f(receiver_id) {
                tracing::error!("failed to send to {:?} {}", receiver_id, error);
            }
        }
    }
}

pub struct ProtocolVersion(u32);

impl Header for ProtocolVersion {
    fn name() -> &'static HeaderName {
        static ZED_PROTOCOL_VERSION: OnceLock<HeaderName> = OnceLock::new();
        ZED_PROTOCOL_VERSION.get_or_init(|| HeaderName::from_static("x-zed-protocol-version"))
    }

    fn decode<'i, I>(values: &mut I) -> Result<Self, axum::headers::Error>
    where
        Self: Sized,
        I: Iterator<Item = &'i axum::http::HeaderValue>,
    {
        let version = values
            .next()
            .ok_or_else(axum::headers::Error::invalid)?
            .to_str()
            .map_err(|_| axum::headers::Error::invalid())?
            .parse()
            .map_err(|_| axum::headers::Error::invalid())?;
        Ok(Self(version))
    }

    fn encode<E: Extend<axum::http::HeaderValue>>(&self, values: &mut E) {
        values.extend([self.0.to_string().parse().unwrap()]);
    }
}

pub struct AppVersionHeader(SemanticVersion);
impl Header for AppVersionHeader {
    fn name() -> &'static HeaderName {
        static ZED_APP_VERSION: OnceLock<HeaderName> = OnceLock::new();
        ZED_APP_VERSION.get_or_init(|| HeaderName::from_static("x-zed-app-version"))
    }

    fn decode<'i, I>(values: &mut I) -> Result<Self, axum::headers::Error>
    where
        Self: Sized,
        I: Iterator<Item = &'i axum::http::HeaderValue>,
    {
        let version = values
            .next()
            .ok_or_else(axum::headers::Error::invalid)?
            .to_str()
            .map_err(|_| axum::headers::Error::invalid())?
            .parse()
            .map_err(|_| axum::headers::Error::invalid())?;
        Ok(Self(version))
    }

    fn encode<E: Extend<axum::http::HeaderValue>>(&self, values: &mut E) {
        values.extend([self.0.to_string().parse().unwrap()]);
    }
}

pub fn routes(server: Arc<Server>) -> Router<(), Body> {
    Router::new()
        .route("/rpc", get(handle_websocket_request))
        .layer(
            ServiceBuilder::new()
                .layer(Extension(server.app_state.clone()))
                .layer(middleware::from_fn(auth::validate_header)),
        )
        .route("/metrics", get(handle_metrics))
        .layer(Extension(server))
}

pub async fn handle_websocket_request(
    TypedHeader(ProtocolVersion(protocol_version)): TypedHeader<ProtocolVersion>,
    app_version_header: Option<TypedHeader<AppVersionHeader>>,
    ConnectInfo(socket_address): ConnectInfo<SocketAddr>,
    Extension(server): Extension<Arc<Server>>,
    Extension(user): Extension<User>,
    Extension(impersonator): Extension<Impersonator>,
    ws: WebSocketUpgrade,
) -> axum::response::Response {
    if protocol_version != rpc::PROTOCOL_VERSION {
        return (
            StatusCode::UPGRADE_REQUIRED,
            "client must be upgraded".to_string(),
        )
            .into_response();
    }

    let Some(version) = app_version_header.map(|header| ZedVersion(header.0 .0)) else {
        return (
            StatusCode::UPGRADE_REQUIRED,
            "no version header found".to_string(),
        )
            .into_response();
    };

    if !version.can_collaborate() {
        return (
            StatusCode::UPGRADE_REQUIRED,
            "client must be upgraded".to_string(),
        )
            .into_response();
    }

    let socket_address = socket_address.to_string();
    ws.on_upgrade(move |socket| {
        let socket = socket
            .map_ok(to_tungstenite_message)
            .err_into()
            .with(|message| async move { Ok(to_axum_message(message)) });
        let connection = Connection::new(Box::pin(socket));
        async move {
            server
                .handle_connection(
                    connection,
                    socket_address,
                    user,
                    version,
                    impersonator.0,
                    None,
                    Executor::Production,
                )
                .await;
        }
    })
}

pub async fn handle_metrics(Extension(server): Extension<Arc<Server>>) -> Result<String> {
    static CONNECTIONS_METRIC: OnceLock<IntGauge> = OnceLock::new();
    let connections_metric = CONNECTIONS_METRIC
        .get_or_init(|| register_int_gauge!("connections", "number of connections").unwrap());

    let connections = server
        .connection_pool
        .lock()
        .connections()
        .filter(|connection| !connection.admin)
        .count();
    connections_metric.set(connections as _);

    static SHARED_PROJECTS_METRIC: OnceLock<IntGauge> = OnceLock::new();
    let shared_projects_metric = SHARED_PROJECTS_METRIC.get_or_init(|| {
        register_int_gauge!(
            "shared_projects",
            "number of open projects with one or more guests"
        )
        .unwrap()
    });

    let shared_projects = server.app_state.db.project_count_excluding_admins().await?;
    shared_projects_metric.set(shared_projects as _);

    let encoder = prometheus::TextEncoder::new();
    let metric_families = prometheus::gather();
    let encoded_metrics = encoder
        .encode_to_string(&metric_families)
        .map_err(|err| anyhow!("{}", err))?;
    Ok(encoded_metrics)
}

#[instrument(err, skip(executor))]
async fn connection_lost(
    session: Session,
    mut teardown: watch::Receiver<bool>,
    executor: Executor,
) -> Result<()> {
    session.peer.disconnect(session.connection_id);
    session
        .connection_pool()
        .await
        .remove_connection(session.connection_id)?;

    session
        .db()
        .await
        .connection_lost(session.connection_id)
        .await
        .trace_err();

    futures::select_biased! {
        _ = executor.sleep(RECONNECT_TIMEOUT).fuse() => {
            log::info!("connection lost, removing all resources for user:{}, connection:{:?}", session.user_id, session.connection_id);
            leave_room_for_session(&session).await.trace_err();
            leave_channel_buffers_for_session(&session)
                .await
                .trace_err();

            if !session
                .connection_pool()
                .await
                .is_user_online(session.user_id)
            {
                let db = session.db().await;
                if let Some(room) = db.decline_call(None, session.user_id).await.trace_err().flatten() {
                    room_updated(&room, &session.peer);
                }
            }

            update_user_contacts(session.user_id, &session).await?;
        }
        _ = teardown.changed().fuse() => {}
    }

    Ok(())
}

/// Acknowledges a ping from a client, used to keep the connection alive.
async fn ping(_: proto::Ping, response: Response<proto::Ping>, _session: Session) -> Result<()> {
    response.send(proto::Ack {})?;
    Ok(())
}

/// Creates a new room for calling (outside of channels)
async fn create_room(
    _request: proto::CreateRoom,
    response: Response<proto::CreateRoom>,
    session: Session,
) -> Result<()> {
    let live_kit_room = nanoid::nanoid!(30);

    let live_kit_connection_info = {
        let live_kit_room = live_kit_room.clone();
        let live_kit = session.live_kit_client.as_ref();

        util::async_maybe!({
            let live_kit = live_kit?;

            let token = live_kit
                .room_token(&live_kit_room, &session.user_id.to_string())
                .trace_err()?;

            Some(proto::LiveKitConnectionInfo {
                server_url: live_kit.url().into(),
                token,
                can_publish: true,
            })
        })
    }
    .await;

    let room = session
        .db()
        .await
        .create_room(session.user_id, session.connection_id, &live_kit_room)
        .await?;

    response.send(proto::CreateRoomResponse {
        room: Some(room.clone()),
        live_kit_connection_info,
    })?;

    update_user_contacts(session.user_id, &session).await?;
    Ok(())
}

/// Join a room from an invitation. Equivalent to joining a channel if there is one.
async fn join_room(
    request: proto::JoinRoom,
    response: Response<proto::JoinRoom>,
    session: Session,
) -> Result<()> {
    let room_id = RoomId::from_proto(request.id);

    let channel_id = session.db().await.channel_id_for_room(room_id).await?;

    if let Some(channel_id) = channel_id {
        return join_channel_internal(channel_id, Box::new(response), session).await;
    }

    let joined_room = {
        let room = session
            .db()
            .await
            .join_room(room_id, session.user_id, session.connection_id)
            .await?;
        room_updated(&room.room, &session.peer);
        room.into_inner()
    };

    for connection_id in session
        .connection_pool()
        .await
        .user_connection_ids(session.user_id)
    {
        session
            .peer
            .send(
                connection_id,
                proto::CallCanceled {
                    room_id: room_id.to_proto(),
                },
            )
            .trace_err();
    }

    let live_kit_connection_info = if let Some(live_kit) = session.live_kit_client.as_ref() {
        if let Some(token) = live_kit
            .room_token(
                &joined_room.room.live_kit_room,
                &session.user_id.to_string(),
            )
            .trace_err()
        {
            Some(proto::LiveKitConnectionInfo {
                server_url: live_kit.url().into(),
                token,
                can_publish: true,
            })
        } else {
            None
        }
    } else {
        None
    };

    response.send(proto::JoinRoomResponse {
        room: Some(joined_room.room),
        channel_id: None,
        live_kit_connection_info,
    })?;

    update_user_contacts(session.user_id, &session).await?;
    Ok(())
}

/// Rejoin room is used to reconnect to a room after connection errors.
async fn rejoin_room(
    request: proto::RejoinRoom,
    response: Response<proto::RejoinRoom>,
    session: Session,
) -> Result<()> {
    let room;
    let channel;
    {
        let mut rejoined_room = session
            .db()
            .await
            .rejoin_room(request, session.user_id, session.connection_id)
            .await?;

        response.send(proto::RejoinRoomResponse {
            room: Some(rejoined_room.room.clone()),
            reshared_projects: rejoined_room
                .reshared_projects
                .iter()
                .map(|project| proto::ResharedProject {
                    id: project.id.to_proto(),
                    collaborators: project
                        .collaborators
                        .iter()
                        .map(|collaborator| collaborator.to_proto())
                        .collect(),
                })
                .collect(),
            rejoined_projects: rejoined_room
                .rejoined_projects
                .iter()
                .map(|rejoined_project| proto::RejoinedProject {
                    id: rejoined_project.id.to_proto(),
                    worktrees: rejoined_project
                        .worktrees
                        .iter()
                        .map(|worktree| proto::WorktreeMetadata {
                            id: worktree.id,
                            root_name: worktree.root_name.clone(),
                            visible: worktree.visible,
                            abs_path: worktree.abs_path.clone(),
                        })
                        .collect(),
                    collaborators: rejoined_project
                        .collaborators
                        .iter()
                        .map(|collaborator| collaborator.to_proto())
                        .collect(),
                    language_servers: rejoined_project.language_servers.clone(),
                })
                .collect(),
        })?;
        room_updated(&rejoined_room.room, &session.peer);

        for project in &rejoined_room.reshared_projects {
            for collaborator in &project.collaborators {
                session
                    .peer
                    .send(
                        collaborator.connection_id,
                        proto::UpdateProjectCollaborator {
                            project_id: project.id.to_proto(),
                            old_peer_id: Some(project.old_connection_id.into()),
                            new_peer_id: Some(session.connection_id.into()),
                        },
                    )
                    .trace_err();
            }

            broadcast(
                Some(session.connection_id),
                project
                    .collaborators
                    .iter()
                    .map(|collaborator| collaborator.connection_id),
                |connection_id| {
                    session.peer.forward_send(
                        session.connection_id,
                        connection_id,
                        proto::UpdateProject {
                            project_id: project.id.to_proto(),
                            worktrees: project.worktrees.clone(),
                        },
                    )
                },
            );
        }

        for project in &rejoined_room.rejoined_projects {
            for collaborator in &project.collaborators {
                session
                    .peer
                    .send(
                        collaborator.connection_id,
                        proto::UpdateProjectCollaborator {
                            project_id: project.id.to_proto(),
                            old_peer_id: Some(project.old_connection_id.into()),
                            new_peer_id: Some(session.connection_id.into()),
                        },
                    )
                    .trace_err();
            }
        }

        for project in &mut rejoined_room.rejoined_projects {
            for worktree in mem::take(&mut project.worktrees) {
                #[cfg(any(test, feature = "test-support"))]
                const MAX_CHUNK_SIZE: usize = 2;
                #[cfg(not(any(test, feature = "test-support")))]
                const MAX_CHUNK_SIZE: usize = 256;

                // Stream this worktree's entries.
                let message = proto::UpdateWorktree {
                    project_id: project.id.to_proto(),
                    worktree_id: worktree.id,
                    abs_path: worktree.abs_path.clone(),
                    root_name: worktree.root_name,
                    updated_entries: worktree.updated_entries,
                    removed_entries: worktree.removed_entries,
                    scan_id: worktree.scan_id,
                    is_last_update: worktree.completed_scan_id == worktree.scan_id,
                    updated_repositories: worktree.updated_repositories,
                    removed_repositories: worktree.removed_repositories,
                };
                for update in proto::split_worktree_update(message, MAX_CHUNK_SIZE) {
                    session.peer.send(session.connection_id, update.clone())?;
                }

                // Stream this worktree's diagnostics.
                for summary in worktree.diagnostic_summaries {
                    session.peer.send(
                        session.connection_id,
                        proto::UpdateDiagnosticSummary {
                            project_id: project.id.to_proto(),
                            worktree_id: worktree.id,
                            summary: Some(summary),
                        },
                    )?;
                }

                for settings_file in worktree.settings_files {
                    session.peer.send(
                        session.connection_id,
                        proto::UpdateWorktreeSettings {
                            project_id: project.id.to_proto(),
                            worktree_id: worktree.id,
                            path: settings_file.path,
                            content: Some(settings_file.content),
                        },
                    )?;
                }
            }

            for language_server in &project.language_servers {
                session.peer.send(
                    session.connection_id,
                    proto::UpdateLanguageServer {
                        project_id: project.id.to_proto(),
                        language_server_id: language_server.id,
                        variant: Some(
                            proto::update_language_server::Variant::DiskBasedDiagnosticsUpdated(
                                proto::LspDiskBasedDiagnosticsUpdated {},
                            ),
                        ),
                    },
                )?;
            }
        }

        let rejoined_room = rejoined_room.into_inner();

        room = rejoined_room.room;
        channel = rejoined_room.channel;
    }

    if let Some(channel) = channel {
        channel_updated(
            &channel,
            &room,
            &session.peer,
            &*session.connection_pool().await,
        );
    }

    update_user_contacts(session.user_id, &session).await?;
    Ok(())
}

/// leave room disconnects from the room.
async fn leave_room(
    _: proto::LeaveRoom,
    response: Response<proto::LeaveRoom>,
    session: Session,
) -> Result<()> {
    leave_room_for_session(&session).await?;
    response.send(proto::Ack {})?;
    Ok(())
}

/// Updates the permissions of someone else in the room.
async fn set_room_participant_role(
    request: proto::SetRoomParticipantRole,
    response: Response<proto::SetRoomParticipantRole>,
    session: Session,
) -> Result<()> {
    let user_id = UserId::from_proto(request.user_id);
    let role = ChannelRole::from(request.role());

    let (live_kit_room, can_publish) = {
        let room = session
            .db()
            .await
            .set_room_participant_role(
                session.user_id,
                RoomId::from_proto(request.room_id),
                user_id,
                role,
            )
            .await?;

        let live_kit_room = room.live_kit_room.clone();
        let can_publish = ChannelRole::from(request.role()).can_use_microphone();
        room_updated(&room, &session.peer);
        (live_kit_room, can_publish)
    };

    if let Some(live_kit) = session.live_kit_client.as_ref() {
        live_kit
            .update_participant(
                live_kit_room.clone(),
                request.user_id.to_string(),
                live_kit_server::proto::ParticipantPermission {
                    can_subscribe: true,
                    can_publish,
                    can_publish_data: can_publish,
                    hidden: false,
                    recorder: false,
                },
            )
            .await
            .trace_err();
    }

    response.send(proto::Ack {})?;
    Ok(())
}

/// Call someone else into the current room
async fn call(
    request: proto::Call,
    response: Response<proto::Call>,
    session: Session,
) -> Result<()> {
    let room_id = RoomId::from_proto(request.room_id);
    let calling_user_id = session.user_id;
    let calling_connection_id = session.connection_id;
    let called_user_id = UserId::from_proto(request.called_user_id);
    let initial_project_id = request.initial_project_id.map(ProjectId::from_proto);
    if !session
        .db()
        .await
        .has_contact(calling_user_id, called_user_id)
        .await?
    {
        return Err(anyhow!("cannot call a user who isn't a contact"))?;
    }

    let incoming_call = {
        let (room, incoming_call) = &mut *session
            .db()
            .await
            .call(
                room_id,
                calling_user_id,
                calling_connection_id,
                called_user_id,
                initial_project_id,
            )
            .await?;
        room_updated(&room, &session.peer);
        mem::take(incoming_call)
    };
    update_user_contacts(called_user_id, &session).await?;

    let mut calls = session
        .connection_pool()
        .await
        .user_connection_ids(called_user_id)
        .map(|connection_id| session.peer.request(connection_id, incoming_call.clone()))
        .collect::<FuturesUnordered<_>>();

    while let Some(call_response) = calls.next().await {
        match call_response.as_ref() {
            Ok(_) => {
                response.send(proto::Ack {})?;
                return Ok(());
            }
            Err(_) => {
                call_response.trace_err();
            }
        }
    }

    {
        let room = session
            .db()
            .await
            .call_failed(room_id, called_user_id)
            .await?;
        room_updated(&room, &session.peer);
    }
    update_user_contacts(called_user_id, &session).await?;

    Err(anyhow!("failed to ring user"))?
}

/// Cancel an outgoing call.
async fn cancel_call(
    request: proto::CancelCall,
    response: Response<proto::CancelCall>,
    session: Session,
) -> Result<()> {
    let called_user_id = UserId::from_proto(request.called_user_id);
    let room_id = RoomId::from_proto(request.room_id);
    {
        let room = session
            .db()
            .await
            .cancel_call(room_id, session.connection_id, called_user_id)
            .await?;
        room_updated(&room, &session.peer);
    }

    for connection_id in session
        .connection_pool()
        .await
        .user_connection_ids(called_user_id)
    {
        session
            .peer
            .send(
                connection_id,
                proto::CallCanceled {
                    room_id: room_id.to_proto(),
                },
            )
            .trace_err();
    }
    response.send(proto::Ack {})?;

    update_user_contacts(called_user_id, &session).await?;
    Ok(())
}

/// Decline an incoming call.
async fn decline_call(message: proto::DeclineCall, session: Session) -> Result<()> {
    let room_id = RoomId::from_proto(message.room_id);
    {
        let room = session
            .db()
            .await
            .decline_call(Some(room_id), session.user_id)
            .await?
            .ok_or_else(|| anyhow!("failed to decline call"))?;
        room_updated(&room, &session.peer);
    }

    for connection_id in session
        .connection_pool()
        .await
        .user_connection_ids(session.user_id)
    {
        session
            .peer
            .send(
                connection_id,
                proto::CallCanceled {
                    room_id: room_id.to_proto(),
                },
            )
            .trace_err();
    }
    update_user_contacts(session.user_id, &session).await?;
    Ok(())
}

/// Updates other participants in the room with your current location.
async fn update_participant_location(
    request: proto::UpdateParticipantLocation,
    response: Response<proto::UpdateParticipantLocation>,
    session: Session,
) -> Result<()> {
    let room_id = RoomId::from_proto(request.room_id);
    let location = request
        .location
        .ok_or_else(|| anyhow!("invalid location"))?;

    let db = session.db().await;
    let room = db
        .update_room_participant_location(room_id, session.connection_id, location)
        .await?;

    room_updated(&room, &session.peer);
    response.send(proto::Ack {})?;
    Ok(())
}

/// Share a project into the room.
async fn share_project(
    request: proto::ShareProject,
    response: Response<proto::ShareProject>,
    session: Session,
) -> Result<()> {
    let (project_id, room) = &*session
        .db()
        .await
        .share_project(
            RoomId::from_proto(request.room_id),
            session.connection_id,
            &request.worktrees,
        )
        .await?;
    response.send(proto::ShareProjectResponse {
        project_id: project_id.to_proto(),
    })?;
    room_updated(&room, &session.peer);

    Ok(())
}

/// Unshare a project from the room.
async fn unshare_project(message: proto::UnshareProject, session: Session) -> Result<()> {
    let project_id = ProjectId::from_proto(message.project_id);

    let (room, guest_connection_ids) = &*session
        .db()
        .await
        .unshare_project(project_id, session.connection_id)
        .await?;

    broadcast(
        Some(session.connection_id),
        guest_connection_ids.iter().copied(),
        |conn_id| session.peer.send(conn_id, message.clone()),
    );
    room_updated(&room, &session.peer);

    Ok(())
}

/// Join someone elses shared project.
async fn join_project(
    request: proto::JoinProject,
    response: Response<proto::JoinProject>,
    session: Session,
) -> Result<()> {
    let project_id = ProjectId::from_proto(request.project_id);

    tracing::info!(%project_id, "join project");

    let (project, replica_id) = &mut *session
        .db()
        .await
        .join_project_in_room(project_id, session.connection_id)
        .await?;

    join_project_internal(response, session, project, replica_id)
}

trait JoinProjectInternalResponse {
    fn send(self, result: proto::JoinProjectResponse) -> Result<()>;
}
impl JoinProjectInternalResponse for Response<proto::JoinProject> {
    fn send(self, result: proto::JoinProjectResponse) -> Result<()> {
        Response::<proto::JoinProject>::send(self, result)
    }
}
impl JoinProjectInternalResponse for Response<proto::JoinHostedProject> {
    fn send(self, result: proto::JoinProjectResponse) -> Result<()> {
        Response::<proto::JoinHostedProject>::send(self, result)
    }
}

fn join_project_internal(
    response: impl JoinProjectInternalResponse,
    session: Session,
    project: &mut Project,
    replica_id: &ReplicaId,
) -> Result<()> {
    let collaborators = project
        .collaborators
        .iter()
        .filter(|collaborator| collaborator.connection_id != session.connection_id)
        .map(|collaborator| collaborator.to_proto())
        .collect::<Vec<_>>();
    let project_id = project.id;
    let guest_user_id = session.user_id;

    let worktrees = project
        .worktrees
        .iter()
        .map(|(id, worktree)| proto::WorktreeMetadata {
            id: *id,
            root_name: worktree.root_name.clone(),
            visible: worktree.visible,
            abs_path: worktree.abs_path.clone(),
        })
        .collect::<Vec<_>>();

    for collaborator in &collaborators {
        session
            .peer
            .send(
                collaborator.peer_id.unwrap().into(),
                proto::AddProjectCollaborator {
                    project_id: project_id.to_proto(),
                    collaborator: Some(proto::Collaborator {
                        peer_id: Some(session.connection_id.into()),
                        replica_id: replica_id.0 as u32,
                        user_id: guest_user_id.to_proto(),
                    }),
                },
            )
            .trace_err();
    }

    // First, we send the metadata associated with each worktree.
    response.send(proto::JoinProjectResponse {
        project_id: project.id.0 as u64,
        worktrees: worktrees.clone(),
        replica_id: replica_id.0 as u32,
        collaborators: collaborators.clone(),
        language_servers: project.language_servers.clone(),
        role: project.role.into(), // todo
    })?;

    for (worktree_id, worktree) in mem::take(&mut project.worktrees) {
        #[cfg(any(test, feature = "test-support"))]
        const MAX_CHUNK_SIZE: usize = 2;
        #[cfg(not(any(test, feature = "test-support")))]
        const MAX_CHUNK_SIZE: usize = 256;

        // Stream this worktree's entries.
        let message = proto::UpdateWorktree {
            project_id: project_id.to_proto(),
            worktree_id,
            abs_path: worktree.abs_path.clone(),
            root_name: worktree.root_name,
            updated_entries: worktree.entries,
            removed_entries: Default::default(),
            scan_id: worktree.scan_id,
            is_last_update: worktree.scan_id == worktree.completed_scan_id,
            updated_repositories: worktree.repository_entries.into_values().collect(),
            removed_repositories: Default::default(),
        };
        for update in proto::split_worktree_update(message, MAX_CHUNK_SIZE) {
            session.peer.send(session.connection_id, update.clone())?;
        }

        // Stream this worktree's diagnostics.
        for summary in worktree.diagnostic_summaries {
            session.peer.send(
                session.connection_id,
                proto::UpdateDiagnosticSummary {
                    project_id: project_id.to_proto(),
                    worktree_id: worktree.id,
                    summary: Some(summary),
                },
            )?;
        }

        for settings_file in worktree.settings_files {
            session.peer.send(
                session.connection_id,
                proto::UpdateWorktreeSettings {
                    project_id: project_id.to_proto(),
                    worktree_id: worktree.id,
                    path: settings_file.path,
                    content: Some(settings_file.content),
                },
            )?;
        }
    }

    for language_server in &project.language_servers {
        session.peer.send(
            session.connection_id,
            proto::UpdateLanguageServer {
                project_id: project_id.to_proto(),
                language_server_id: language_server.id,
                variant: Some(
                    proto::update_language_server::Variant::DiskBasedDiagnosticsUpdated(
                        proto::LspDiskBasedDiagnosticsUpdated {},
                    ),
                ),
            },
        )?;
    }

    Ok(())
}

/// Leave someone elses shared project.
async fn leave_project(request: proto::LeaveProject, session: Session) -> Result<()> {
    let sender_id = session.connection_id;
    let project_id = ProjectId::from_proto(request.project_id);
    let db = session.db().await;
    if db.is_hosted_project(project_id).await? {
        let project = db.leave_hosted_project(project_id, sender_id).await?;
        project_left(&project, &session);
        return Ok(());
    }

    let (room, project) = &*db.leave_project(project_id, sender_id).await?;
    tracing::info!(
        %project_id,
        host_user_id = ?project.host_user_id,
        host_connection_id = ?project.host_connection_id,
        "leave project"
    );

    project_left(&project, &session);
    room_updated(&room, &session.peer);

    Ok(())
}

async fn join_hosted_project(
    request: proto::JoinHostedProject,
    response: Response<proto::JoinHostedProject>,
    session: Session,
) -> Result<()> {
    let (mut project, replica_id) = session
        .db()
        .await
        .join_hosted_project(
            ProjectId(request.project_id as i32),
            session.user_id,
            session.connection_id,
        )
        .await?;

    join_project_internal(response, session, &mut project, &replica_id)
}

/// Updates other participants with changes to the project
async fn update_project(
    request: proto::UpdateProject,
    response: Response<proto::UpdateProject>,
    session: Session,
) -> Result<()> {
    let project_id = ProjectId::from_proto(request.project_id);
    let (room, guest_connection_ids) = &*session
        .db()
        .await
        .update_project(project_id, session.connection_id, &request.worktrees)
        .await?;
    broadcast(
        Some(session.connection_id),
        guest_connection_ids.iter().copied(),
        |connection_id| {
            session
                .peer
                .forward_send(session.connection_id, connection_id, request.clone())
        },
    );
    room_updated(&room, &session.peer);
    response.send(proto::Ack {})?;

    Ok(())
}

/// Updates other participants with changes to the worktree
async fn update_worktree(
    request: proto::UpdateWorktree,
    response: Response<proto::UpdateWorktree>,
    session: Session,
) -> Result<()> {
    let guest_connection_ids = session
        .db()
        .await
        .update_worktree(&request, session.connection_id)
        .await?;

    broadcast(
        Some(session.connection_id),
        guest_connection_ids.iter().copied(),
        |connection_id| {
            session
                .peer
                .forward_send(session.connection_id, connection_id, request.clone())
        },
    );
    response.send(proto::Ack {})?;
    Ok(())
}

/// Updates other participants with changes to the diagnostics
async fn update_diagnostic_summary(
    message: proto::UpdateDiagnosticSummary,
    session: Session,
) -> Result<()> {
    let guest_connection_ids = session
        .db()
        .await
        .update_diagnostic_summary(&message, session.connection_id)
        .await?;

    broadcast(
        Some(session.connection_id),
        guest_connection_ids.iter().copied(),
        |connection_id| {
            session
                .peer
                .forward_send(session.connection_id, connection_id, message.clone())
        },
    );

    Ok(())
}

/// Updates other participants with changes to the worktree settings
async fn update_worktree_settings(
    message: proto::UpdateWorktreeSettings,
    session: Session,
) -> Result<()> {
    let guest_connection_ids = session
        .db()
        .await
        .update_worktree_settings(&message, session.connection_id)
        .await?;

    broadcast(
        Some(session.connection_id),
        guest_connection_ids.iter().copied(),
        |connection_id| {
            session
                .peer
                .forward_send(session.connection_id, connection_id, message.clone())
        },
    );

    Ok(())
}

/// Notify other participants that a  language server has started.
async fn start_language_server(
    request: proto::StartLanguageServer,
    session: Session,
) -> Result<()> {
    let guest_connection_ids = session
        .db()
        .await
        .start_language_server(&request, session.connection_id)
        .await?;

    broadcast(
        Some(session.connection_id),
        guest_connection_ids.iter().copied(),
        |connection_id| {
            session
                .peer
                .forward_send(session.connection_id, connection_id, request.clone())
        },
    );
    Ok(())
}

/// Notify other participants that a language server has changed.
async fn update_language_server(
    request: proto::UpdateLanguageServer,
    session: Session,
) -> Result<()> {
    let project_id = ProjectId::from_proto(request.project_id);
    let project_connection_ids = session
        .db()
        .await
        .project_connection_ids(project_id, session.connection_id)
        .await?;
    broadcast(
        Some(session.connection_id),
        project_connection_ids.iter().copied(),
        |connection_id| {
            session
                .peer
                .forward_send(session.connection_id, connection_id, request.clone())
        },
    );
    Ok(())
}

/// forward a project request to the host. These requests should be read only
/// as guests are allowed to send them.
async fn forward_read_only_project_request<T>(
    request: T,
    response: Response<T>,
    session: Session,
) -> Result<()>
where
    T: EntityMessage + RequestMessage,
{
    let project_id = ProjectId::from_proto(request.remote_entity_id());
    let host_connection_id = session
        .db()
        .await
        .host_for_read_only_project_request(project_id, session.connection_id)
        .await?;
    let payload = session
        .peer
        .forward_request(session.connection_id, host_connection_id, request)
        .await?;
    response.send(payload)?;
    Ok(())
}

/// forward a project request to the host. These requests are disallowed
/// for guests.
async fn forward_mutating_project_request<T>(
    request: T,
    response: Response<T>,
    session: Session,
) -> Result<()>
where
    T: EntityMessage + RequestMessage,
{
    let project_id = ProjectId::from_proto(request.remote_entity_id());
    let host_connection_id = session
        .db()
        .await
        .host_for_mutating_project_request(project_id, session.connection_id)
        .await?;
    let payload = session
        .peer
        .forward_request(session.connection_id, host_connection_id, request)
        .await?;
    response.send(payload)?;
    Ok(())
}

/// Notify other participants that a new buffer has been created
async fn create_buffer_for_peer(
    request: proto::CreateBufferForPeer,
    session: Session,
) -> Result<()> {
    session
        .db()
        .await
        .check_user_is_project_host(
            ProjectId::from_proto(request.project_id),
            session.connection_id,
        )
        .await?;
    let peer_id = request.peer_id.ok_or_else(|| anyhow!("invalid peer id"))?;
    session
        .peer
        .forward_send(session.connection_id, peer_id.into(), request)?;
    Ok(())
}

/// Notify other participants that a buffer has been updated. This is
/// allowed for guests as long as the update is limited to selections.
async fn update_buffer(
    request: proto::UpdateBuffer,
    response: Response<proto::UpdateBuffer>,
    session: Session,
) -> Result<()> {
    let project_id = ProjectId::from_proto(request.project_id);
    let mut guest_connection_ids;
    let mut host_connection_id = None;

    let mut requires_write_permission = false;

    for op in request.operations.iter() {
        match op.variant {
            None | Some(proto::operation::Variant::UpdateSelections(_)) => {}
            Some(_) => requires_write_permission = true,
        }
    }

    {
        let collaborators = session
            .db()
            .await
            .project_collaborators_for_buffer_update(
                project_id,
                session.connection_id,
                requires_write_permission,
            )
            .await?;
        guest_connection_ids = Vec::with_capacity(collaborators.len() - 1);
        for collaborator in collaborators.iter() {
            if collaborator.is_host {
                host_connection_id = Some(collaborator.connection_id);
            } else {
                guest_connection_ids.push(collaborator.connection_id);
            }
        }
    }
    let host_connection_id = host_connection_id.ok_or_else(|| anyhow!("host not found"))?;

    broadcast(
        Some(session.connection_id),
        guest_connection_ids,
        |connection_id| {
            session
                .peer
                .forward_send(session.connection_id, connection_id, request.clone())
        },
    );
    if host_connection_id != session.connection_id {
        session
            .peer
            .forward_request(session.connection_id, host_connection_id, request.clone())
            .await?;
    }

    response.send(proto::Ack {})?;
    Ok(())
}

/// Notify other participants that a project has been updated.
async fn broadcast_project_message_from_host<T: EntityMessage<Entity = ShareProject>>(
    request: T,
    session: Session,
) -> Result<()> {
    let project_id = ProjectId::from_proto(request.remote_entity_id());
    let project_connection_ids = session
        .db()
        .await
        .project_connection_ids(project_id, session.connection_id)
        .await?;

    broadcast(
        Some(session.connection_id),
        project_connection_ids.iter().copied(),
        |connection_id| {
            session
                .peer
                .forward_send(session.connection_id, connection_id, request.clone())
        },
    );
    Ok(())
}

/// Start following another user in a call.
async fn follow(
    request: proto::Follow,
    response: Response<proto::Follow>,
    session: Session,
) -> Result<()> {
    let room_id = RoomId::from_proto(request.room_id);
    let project_id = request.project_id.map(ProjectId::from_proto);
    let leader_id = request
        .leader_id
        .ok_or_else(|| anyhow!("invalid leader id"))?
        .into();
    let follower_id = session.connection_id;

    session
        .db()
        .await
        .check_room_participants(room_id, leader_id, session.connection_id)
        .await?;

    let response_payload = session
        .peer
        .forward_request(session.connection_id, leader_id, request)
        .await?;
    response.send(response_payload)?;

    if let Some(project_id) = project_id {
        let room = session
            .db()
            .await
            .follow(room_id, project_id, leader_id, follower_id)
            .await?;
        room_updated(&room, &session.peer);
    }

    Ok(())
}

/// Stop following another user in a call.
async fn unfollow(request: proto::Unfollow, session: Session) -> Result<()> {
    let room_id = RoomId::from_proto(request.room_id);
    let project_id = request.project_id.map(ProjectId::from_proto);
    let leader_id = request
        .leader_id
        .ok_or_else(|| anyhow!("invalid leader id"))?
        .into();
    let follower_id = session.connection_id;

    session
        .db()
        .await
        .check_room_participants(room_id, leader_id, session.connection_id)
        .await?;

    session
        .peer
        .forward_send(session.connection_id, leader_id, request)?;

    if let Some(project_id) = project_id {
        let room = session
            .db()
            .await
            .unfollow(room_id, project_id, leader_id, follower_id)
            .await?;
        room_updated(&room, &session.peer);
    }

    Ok(())
}

/// Notify everyone following you of your current location.
async fn update_followers(request: proto::UpdateFollowers, session: Session) -> Result<()> {
    let room_id = RoomId::from_proto(request.room_id);
    let database = session.db.lock().await;

    let connection_ids = if let Some(project_id) = request.project_id {
        let project_id = ProjectId::from_proto(project_id);
        database
            .project_connection_ids(project_id, session.connection_id)
            .await?
    } else {
        database
            .room_connection_ids(room_id, session.connection_id)
            .await?
    };

    // For now, don't send view update messages back to that view's current leader.
    let peer_id_to_omit = request.variant.as_ref().and_then(|variant| match variant {
        proto::update_followers::Variant::UpdateView(payload) => payload.leader_id,
        _ => None,
    });

    for connection_id in connection_ids.iter().cloned() {
        if Some(connection_id.into()) != peer_id_to_omit && connection_id != session.connection_id {
            session
                .peer
                .forward_send(session.connection_id, connection_id, request.clone())?;
        }
    }
    Ok(())
}

/// Get public data about users.
async fn get_users(
    request: proto::GetUsers,
    response: Response<proto::GetUsers>,
    session: Session,
) -> Result<()> {
    let user_ids = request
        .user_ids
        .into_iter()
        .map(UserId::from_proto)
        .collect();
    let users = session
        .db()
        .await
        .get_users_by_ids(user_ids)
        .await?
        .into_iter()
        .map(|user| proto::User {
            id: user.id.to_proto(),
            avatar_url: format!("https://github.com/{}.png?size=128", user.github_login),
            github_login: user.github_login,
        })
        .collect();
    response.send(proto::UsersResponse { users })?;
    Ok(())
}

/// Search for users (to invite) buy Github login
async fn fuzzy_search_users(
    request: proto::FuzzySearchUsers,
    response: Response<proto::FuzzySearchUsers>,
    session: Session,
) -> Result<()> {
    let query = request.query;
    let users = match query.len() {
        0 => vec![],
        1 | 2 => session
            .db()
            .await
            .get_user_by_github_login(&query)
            .await?
            .into_iter()
            .collect(),
        _ => session.db().await.fuzzy_search_users(&query, 10).await?,
    };
    let users = users
        .into_iter()
        .filter(|user| user.id != session.user_id)
        .map(|user| proto::User {
            id: user.id.to_proto(),
            avatar_url: format!("https://github.com/{}.png?size=128", user.github_login),
            github_login: user.github_login,
        })
        .collect();
    response.send(proto::UsersResponse { users })?;
    Ok(())
}

/// Send a contact request to another user.
async fn request_contact(
    request: proto::RequestContact,
    response: Response<proto::RequestContact>,
    session: Session,
) -> Result<()> {
    let requester_id = session.user_id;
    let responder_id = UserId::from_proto(request.responder_id);
    if requester_id == responder_id {
        return Err(anyhow!("cannot add yourself as a contact"))?;
    }

    let notifications = session
        .db()
        .await
        .send_contact_request(requester_id, responder_id)
        .await?;

    // Update outgoing contact requests of requester
    let mut update = proto::UpdateContacts::default();
    update.outgoing_requests.push(responder_id.to_proto());
    for connection_id in session
        .connection_pool()
        .await
        .user_connection_ids(requester_id)
    {
        session.peer.send(connection_id, update.clone())?;
    }

    // Update incoming contact requests of responder
    let mut update = proto::UpdateContacts::default();
    update
        .incoming_requests
        .push(proto::IncomingContactRequest {
            requester_id: requester_id.to_proto(),
        });
    let connection_pool = session.connection_pool().await;
    for connection_id in connection_pool.user_connection_ids(responder_id) {
        session.peer.send(connection_id, update.clone())?;
    }

    send_notifications(&connection_pool, &session.peer, notifications);

    response.send(proto::Ack {})?;
    Ok(())
}

/// Accept or decline a contact request
async fn respond_to_contact_request(
    request: proto::RespondToContactRequest,
    response: Response<proto::RespondToContactRequest>,
    session: Session,
) -> Result<()> {
    let responder_id = session.user_id;
    let requester_id = UserId::from_proto(request.requester_id);
    let db = session.db().await;
    if request.response == proto::ContactRequestResponse::Dismiss as i32 {
        db.dismiss_contact_notification(responder_id, requester_id)
            .await?;
    } else {
        let accept = request.response == proto::ContactRequestResponse::Accept as i32;

        let notifications = db
            .respond_to_contact_request(responder_id, requester_id, accept)
            .await?;
        let requester_busy = db.is_user_busy(requester_id).await?;
        let responder_busy = db.is_user_busy(responder_id).await?;

        let pool = session.connection_pool().await;
        // Update responder with new contact
        let mut update = proto::UpdateContacts::default();
        if accept {
            update
                .contacts
                .push(contact_for_user(requester_id, requester_busy, &pool));
        }
        update
            .remove_incoming_requests
            .push(requester_id.to_proto());
        for connection_id in pool.user_connection_ids(responder_id) {
            session.peer.send(connection_id, update.clone())?;
        }

        // Update requester with new contact
        let mut update = proto::UpdateContacts::default();
        if accept {
            update
                .contacts
                .push(contact_for_user(responder_id, responder_busy, &pool));
        }
        update
            .remove_outgoing_requests
            .push(responder_id.to_proto());

        for connection_id in pool.user_connection_ids(requester_id) {
            session.peer.send(connection_id, update.clone())?;
        }

        send_notifications(&pool, &session.peer, notifications);
    }

    response.send(proto::Ack {})?;
    Ok(())
}

/// Remove a contact.
async fn remove_contact(
    request: proto::RemoveContact,
    response: Response<proto::RemoveContact>,
    session: Session,
) -> Result<()> {
    let requester_id = session.user_id;
    let responder_id = UserId::from_proto(request.user_id);
    let db = session.db().await;
    let (contact_accepted, deleted_notification_id) =
        db.remove_contact(requester_id, responder_id).await?;

    let pool = session.connection_pool().await;
    // Update outgoing contact requests of requester
    let mut update = proto::UpdateContacts::default();
    if contact_accepted {
        update.remove_contacts.push(responder_id.to_proto());
    } else {
        update
            .remove_outgoing_requests
            .push(responder_id.to_proto());
    }
    for connection_id in pool.user_connection_ids(requester_id) {
        session.peer.send(connection_id, update.clone())?;
    }

    // Update incoming contact requests of responder
    let mut update = proto::UpdateContacts::default();
    if contact_accepted {
        update.remove_contacts.push(requester_id.to_proto());
    } else {
        update
            .remove_incoming_requests
            .push(requester_id.to_proto());
    }
    for connection_id in pool.user_connection_ids(responder_id) {
        session.peer.send(connection_id, update.clone())?;
        if let Some(notification_id) = deleted_notification_id {
            session.peer.send(
                connection_id,
                proto::DeleteNotification {
                    notification_id: notification_id.to_proto(),
                },
            )?;
        }
    }

    response.send(proto::Ack {})?;
    Ok(())
}

/// Creates a new channel.
async fn create_channel(
    request: proto::CreateChannel,
    response: Response<proto::CreateChannel>,
    session: Session,
) -> Result<()> {
    let db = session.db().await;

    let parent_id = request.parent_id.map(|id| ChannelId::from_proto(id));
    let (channel, membership) = db
        .create_channel(&request.name, parent_id, session.user_id)
        .await?;

    let root_id = channel.root_id();
    let channel = Channel::from_model(channel);

    response.send(proto::CreateChannelResponse {
        channel: Some(channel.to_proto()),
        parent_id: request.parent_id,
    })?;

    let mut connection_pool = session.connection_pool().await;
    if let Some(membership) = membership {
        connection_pool.subscribe_to_channel(
            membership.user_id,
            membership.channel_id,
            membership.role,
        );
        let update = proto::UpdateUserChannels {
            channel_memberships: vec![proto::ChannelMembership {
                channel_id: membership.channel_id.to_proto(),
                role: membership.role.into(),
            }],
            ..Default::default()
        };
        for connection_id in connection_pool.user_connection_ids(membership.user_id) {
            session.peer.send(connection_id, update.clone())?;
        }
    }

    for (connection_id, role) in connection_pool.channel_connection_ids(root_id) {
        if !role.can_see_channel(channel.visibility) {
            continue;
        }

        let update = proto::UpdateChannels {
            channels: vec![channel.to_proto()],
            ..Default::default()
        };
        session.peer.send(connection_id, update.clone())?;
    }

    Ok(())
}

/// Delete a channel
async fn delete_channel(
    request: proto::DeleteChannel,
    response: Response<proto::DeleteChannel>,
    session: Session,
) -> Result<()> {
    let db = session.db().await;

    let channel_id = request.channel_id;
    let (root_channel, removed_channels) = db
        .delete_channel(ChannelId::from_proto(channel_id), session.user_id)
        .await?;
    response.send(proto::Ack {})?;

    // Notify members of removed channels
    let mut update = proto::UpdateChannels::default();
    update
        .delete_channels
        .extend(removed_channels.into_iter().map(|id| id.to_proto()));

    let connection_pool = session.connection_pool().await;
    for (connection_id, _) in connection_pool.channel_connection_ids(root_channel) {
        session.peer.send(connection_id, update.clone())?;
    }

    Ok(())
}

/// Invite someone to join a channel.
async fn invite_channel_member(
    request: proto::InviteChannelMember,
    response: Response<proto::InviteChannelMember>,
    session: Session,
) -> Result<()> {
    let db = session.db().await;
    let channel_id = ChannelId::from_proto(request.channel_id);
    let invitee_id = UserId::from_proto(request.user_id);
    let InviteMemberResult {
        channel,
        notifications,
    } = db
        .invite_channel_member(
            channel_id,
            invitee_id,
            session.user_id,
            request.role().into(),
        )
        .await?;

    let update = proto::UpdateChannels {
        channel_invitations: vec![channel.to_proto()],
        ..Default::default()
    };

    let connection_pool = session.connection_pool().await;
    for connection_id in connection_pool.user_connection_ids(invitee_id) {
        session.peer.send(connection_id, update.clone())?;
    }

    send_notifications(&connection_pool, &session.peer, notifications);

    response.send(proto::Ack {})?;
    Ok(())
}

/// remove someone from a channel
async fn remove_channel_member(
    request: proto::RemoveChannelMember,
    response: Response<proto::RemoveChannelMember>,
    session: Session,
) -> Result<()> {
    let db = session.db().await;
    let channel_id = ChannelId::from_proto(request.channel_id);
    let member_id = UserId::from_proto(request.user_id);

    let RemoveChannelMemberResult {
        membership_update,
        notification_id,
    } = db
        .remove_channel_member(channel_id, member_id, session.user_id)
        .await?;

    let mut connection_pool = session.connection_pool().await;
    notify_membership_updated(
        &mut connection_pool,
        membership_update,
        member_id,
        &session.peer,
    );
    for connection_id in connection_pool.user_connection_ids(member_id) {
        if let Some(notification_id) = notification_id {
            session
                .peer
                .send(
                    connection_id,
                    proto::DeleteNotification {
                        notification_id: notification_id.to_proto(),
                    },
                )
                .trace_err();
        }
    }

    response.send(proto::Ack {})?;
    Ok(())
}

/// Toggle the channel between public and private.
/// Care is taken to maintain the invariant that public channels only descend from public channels,
/// (though members-only channels can appear at any point in the hierarchy).
async fn set_channel_visibility(
    request: proto::SetChannelVisibility,
    response: Response<proto::SetChannelVisibility>,
    session: Session,
) -> Result<()> {
    let db = session.db().await;
    let channel_id = ChannelId::from_proto(request.channel_id);
    let visibility = request.visibility().into();

    let channel_model = db
        .set_channel_visibility(channel_id, visibility, session.user_id)
        .await?;
    let root_id = channel_model.root_id();
    let channel = Channel::from_model(channel_model);

    let mut connection_pool = session.connection_pool().await;
    for (user_id, role) in connection_pool
        .channel_user_ids(root_id)
        .collect::<Vec<_>>()
        .into_iter()
    {
        let update = if role.can_see_channel(channel.visibility) {
            connection_pool.subscribe_to_channel(user_id, channel_id, role);
            proto::UpdateChannels {
                channels: vec![channel.to_proto()],
                ..Default::default()
            }
        } else {
            connection_pool.unsubscribe_from_channel(&user_id, &channel_id);
            proto::UpdateChannels {
                delete_channels: vec![channel.id.to_proto()],
                ..Default::default()
            }
        };

        for connection_id in connection_pool.user_connection_ids(user_id) {
            session.peer.send(connection_id, update.clone())?;
        }
    }

    response.send(proto::Ack {})?;
    Ok(())
}

/// Alter the role for a user in the channel.
async fn set_channel_member_role(
    request: proto::SetChannelMemberRole,
    response: Response<proto::SetChannelMemberRole>,
    session: Session,
) -> Result<()> {
    let db = session.db().await;
    let channel_id = ChannelId::from_proto(request.channel_id);
    let member_id = UserId::from_proto(request.user_id);
    let result = db
        .set_channel_member_role(
            channel_id,
            session.user_id,
            member_id,
            request.role().into(),
        )
        .await?;

    match result {
        db::SetMemberRoleResult::MembershipUpdated(membership_update) => {
            let mut connection_pool = session.connection_pool().await;
            notify_membership_updated(
                &mut connection_pool,
                membership_update,
                member_id,
                &session.peer,
            )
        }
        db::SetMemberRoleResult::InviteUpdated(channel) => {
            let update = proto::UpdateChannels {
                channel_invitations: vec![channel.to_proto()],
                ..Default::default()
            };

            for connection_id in session
                .connection_pool()
                .await
                .user_connection_ids(member_id)
            {
                session.peer.send(connection_id, update.clone())?;
            }
        }
    }

    response.send(proto::Ack {})?;
    Ok(())
}

/// Change the name of a channel
async fn rename_channel(
    request: proto::RenameChannel,
    response: Response<proto::RenameChannel>,
    session: Session,
) -> Result<()> {
    let db = session.db().await;
    let channel_id = ChannelId::from_proto(request.channel_id);
    let channel_model = db
        .rename_channel(channel_id, session.user_id, &request.name)
        .await?;
    let root_id = channel_model.root_id();
    let channel = Channel::from_model(channel_model);

    response.send(proto::RenameChannelResponse {
        channel: Some(channel.to_proto()),
    })?;

    let connection_pool = session.connection_pool().await;
    let update = proto::UpdateChannels {
        channels: vec![channel.to_proto()],
        ..Default::default()
    };
    for (connection_id, role) in connection_pool.channel_connection_ids(root_id) {
        if role.can_see_channel(channel.visibility) {
            session.peer.send(connection_id, update.clone())?;
        }
    }

    Ok(())
}

/// Move a channel to a new parent.
async fn move_channel(
    request: proto::MoveChannel,
    response: Response<proto::MoveChannel>,
    session: Session,
) -> Result<()> {
    let channel_id = ChannelId::from_proto(request.channel_id);
    let to = ChannelId::from_proto(request.to);

    let (root_id, channels) = session
        .db()
        .await
        .move_channel(channel_id, to, session.user_id)
        .await?;

    let connection_pool = session.connection_pool().await;
    for (connection_id, role) in connection_pool.channel_connection_ids(root_id) {
        let channels = channels
            .iter()
            .filter_map(|channel| {
                if role.can_see_channel(channel.visibility) {
                    Some(channel.to_proto())
                } else {
                    None
                }
            })
            .collect::<Vec<_>>();
        if channels.is_empty() {
            continue;
        }

        let update = proto::UpdateChannels {
            channels,
            ..Default::default()
        };

        session.peer.send(connection_id, update.clone())?;
    }

    response.send(Ack {})?;
    Ok(())
}

/// Get the list of channel members
async fn get_channel_members(
    request: proto::GetChannelMembers,
    response: Response<proto::GetChannelMembers>,
    session: Session,
) -> Result<()> {
    let db = session.db().await;
    let channel_id = ChannelId::from_proto(request.channel_id);
    let members = db
        .get_channel_participant_details(channel_id, session.user_id)
        .await?;
    response.send(proto::GetChannelMembersResponse { members })?;
    Ok(())
}

/// Accept or decline a channel invitation.
async fn respond_to_channel_invite(
    request: proto::RespondToChannelInvite,
    response: Response<proto::RespondToChannelInvite>,
    session: Session,
) -> Result<()> {
    let db = session.db().await;
    let channel_id = ChannelId::from_proto(request.channel_id);
    let RespondToChannelInvite {
        membership_update,
        notifications,
    } = db
        .respond_to_channel_invite(channel_id, session.user_id, request.accept)
        .await?;

    let mut connection_pool = session.connection_pool().await;
    if let Some(membership_update) = membership_update {
        notify_membership_updated(
            &mut connection_pool,
            membership_update,
            session.user_id,
            &session.peer,
        );
    } else {
        let update = proto::UpdateChannels {
            remove_channel_invitations: vec![channel_id.to_proto()],
            ..Default::default()
        };

        for connection_id in connection_pool.user_connection_ids(session.user_id) {
            session.peer.send(connection_id, update.clone())?;
        }
    };

    send_notifications(&connection_pool, &session.peer, notifications);

    response.send(proto::Ack {})?;

    Ok(())
}

/// Join the channels' room
async fn join_channel(
    request: proto::JoinChannel,
    response: Response<proto::JoinChannel>,
    session: Session,
) -> Result<()> {
    let channel_id = ChannelId::from_proto(request.channel_id);
    join_channel_internal(channel_id, Box::new(response), session).await
}

trait JoinChannelInternalResponse {
    fn send(self, result: proto::JoinRoomResponse) -> Result<()>;
}
impl JoinChannelInternalResponse for Response<proto::JoinChannel> {
    fn send(self, result: proto::JoinRoomResponse) -> Result<()> {
        Response::<proto::JoinChannel>::send(self, result)
    }
}
impl JoinChannelInternalResponse for Response<proto::JoinRoom> {
    fn send(self, result: proto::JoinRoomResponse) -> Result<()> {
        Response::<proto::JoinRoom>::send(self, result)
    }
}

async fn join_channel_internal(
    channel_id: ChannelId,
    response: Box<impl JoinChannelInternalResponse>,
    session: Session,
) -> Result<()> {
    let joined_room = {
        leave_room_for_session(&session).await?;
        let db = session.db().await;

        let (joined_room, membership_updated, role) = db
            .join_channel(channel_id, session.user_id, session.connection_id)
            .await?;

        let live_kit_connection_info = session.live_kit_client.as_ref().and_then(|live_kit| {
            let (can_publish, token) = if role == ChannelRole::Guest {
                (
                    false,
                    live_kit
                        .guest_token(
                            &joined_room.room.live_kit_room,
                            &session.user_id.to_string(),
                        )
                        .trace_err()?,
                )
            } else {
                (
                    true,
                    live_kit
                        .room_token(
                            &joined_room.room.live_kit_room,
                            &session.user_id.to_string(),
                        )
                        .trace_err()?,
                )
            };

            Some(LiveKitConnectionInfo {
                server_url: live_kit.url().into(),
                token,
                can_publish,
            })
        });

        response.send(proto::JoinRoomResponse {
            room: Some(joined_room.room.clone()),
            channel_id: joined_room
                .channel
                .as_ref()
                .map(|channel| channel.id.to_proto()),
            live_kit_connection_info,
        })?;

        let mut connection_pool = session.connection_pool().await;
        if let Some(membership_updated) = membership_updated {
            notify_membership_updated(
                &mut connection_pool,
                membership_updated,
                session.user_id,
                &session.peer,
            );
        }

        room_updated(&joined_room.room, &session.peer);

        joined_room
    };

    channel_updated(
        &joined_room
            .channel
            .ok_or_else(|| anyhow!("channel not returned"))?,
        &joined_room.room,
        &session.peer,
        &*session.connection_pool().await,
    );

    update_user_contacts(session.user_id, &session).await?;
    Ok(())
}

/// Start editing the channel notes
async fn join_channel_buffer(
    request: proto::JoinChannelBuffer,
    response: Response<proto::JoinChannelBuffer>,
    session: Session,
) -> Result<()> {
    let db = session.db().await;
    let channel_id = ChannelId::from_proto(request.channel_id);

    let open_response = db
        .join_channel_buffer(channel_id, session.user_id, session.connection_id)
        .await?;

    let collaborators = open_response.collaborators.clone();
    response.send(open_response)?;

    let update = UpdateChannelBufferCollaborators {
        channel_id: channel_id.to_proto(),
        collaborators: collaborators.clone(),
    };
    channel_buffer_updated(
        session.connection_id,
        collaborators
            .iter()
            .filter_map(|collaborator| Some(collaborator.peer_id?.into())),
        &update,
        &session.peer,
    );

    Ok(())
}

/// Edit the channel notes
async fn update_channel_buffer(
    request: proto::UpdateChannelBuffer,
    session: Session,
) -> Result<()> {
    let db = session.db().await;
    let channel_id = ChannelId::from_proto(request.channel_id);

    let (collaborators, non_collaborators, epoch, version) = db
        .update_channel_buffer(channel_id, session.user_id, &request.operations)
        .await?;

    channel_buffer_updated(
        session.connection_id,
        collaborators,
        &proto::UpdateChannelBuffer {
            channel_id: channel_id.to_proto(),
            operations: request.operations,
        },
        &session.peer,
    );

    let pool = &*session.connection_pool().await;

    broadcast(
        None,
        non_collaborators
            .iter()
            .flat_map(|user_id| pool.user_connection_ids(*user_id)),
        |peer_id| {
            session.peer.send(
                peer_id,
                proto::UpdateChannels {
                    latest_channel_buffer_versions: vec![proto::ChannelBufferVersion {
                        channel_id: channel_id.to_proto(),
                        epoch: epoch as u64,
                        version: version.clone(),
                    }],
                    ..Default::default()
                },
            )
        },
    );

    Ok(())
}

/// Rejoin the channel notes after a connection blip
async fn rejoin_channel_buffers(
    request: proto::RejoinChannelBuffers,
    response: Response<proto::RejoinChannelBuffers>,
    session: Session,
) -> Result<()> {
    let db = session.db().await;
    let buffers = db
        .rejoin_channel_buffers(&request.buffers, session.user_id, session.connection_id)
        .await?;

    for rejoined_buffer in &buffers {
        let collaborators_to_notify = rejoined_buffer
            .buffer
            .collaborators
            .iter()
            .filter_map(|c| Some(c.peer_id?.into()));
        channel_buffer_updated(
            session.connection_id,
            collaborators_to_notify,
            &proto::UpdateChannelBufferCollaborators {
                channel_id: rejoined_buffer.buffer.channel_id,
                collaborators: rejoined_buffer.buffer.collaborators.clone(),
            },
            &session.peer,
        );
    }

    response.send(proto::RejoinChannelBuffersResponse {
        buffers: buffers.into_iter().map(|b| b.buffer).collect(),
    })?;

    Ok(())
}

/// Stop editing the channel notes
async fn leave_channel_buffer(
    request: proto::LeaveChannelBuffer,
    response: Response<proto::LeaveChannelBuffer>,
    session: Session,
) -> Result<()> {
    let db = session.db().await;
    let channel_id = ChannelId::from_proto(request.channel_id);

    let left_buffer = db
        .leave_channel_buffer(channel_id, session.connection_id)
        .await?;

    response.send(Ack {})?;

    channel_buffer_updated(
        session.connection_id,
        left_buffer.connections,
        &proto::UpdateChannelBufferCollaborators {
            channel_id: channel_id.to_proto(),
            collaborators: left_buffer.collaborators,
        },
        &session.peer,
    );

    Ok(())
}

fn channel_buffer_updated<T: EnvelopedMessage>(
    sender_id: ConnectionId,
    collaborators: impl IntoIterator<Item = ConnectionId>,
    message: &T,
    peer: &Peer,
) {
    broadcast(Some(sender_id), collaborators, |peer_id| {
        peer.send(peer_id, message.clone())
    });
}

fn send_notifications(
    connection_pool: &ConnectionPool,
    peer: &Peer,
    notifications: db::NotificationBatch,
) {
    for (user_id, notification) in notifications {
        for connection_id in connection_pool.user_connection_ids(user_id) {
            if let Err(error) = peer.send(
                connection_id,
                proto::AddNotification {
                    notification: Some(notification.clone()),
                },
            ) {
                tracing::error!(
                    "failed to send notification to {:?} {}",
                    connection_id,
                    error
                );
            }
        }
    }
}

/// Send a message to the channel
async fn send_channel_message(
    request: proto::SendChannelMessage,
    response: Response<proto::SendChannelMessage>,
    session: Session,
) -> Result<()> {
    // Validate the message body.
    let body = request.body.trim().to_string();
    if body.len() > MAX_MESSAGE_LEN {
        return Err(anyhow!("message is too long"))?;
    }
    if body.is_empty() {
        return Err(anyhow!("message can't be blank"))?;
    }

    // TODO: adjust mentions if body is trimmed

    let timestamp = OffsetDateTime::now_utc();
    let nonce = request
        .nonce
        .ok_or_else(|| anyhow!("nonce can't be blank"))?;

    let channel_id = ChannelId::from_proto(request.channel_id);
    let CreatedChannelMessage {
        message_id,
        participant_connection_ids,
        channel_members,
        notifications,
    } = session
        .db()
        .await
        .create_channel_message(
            channel_id,
            session.user_id,
            &body,
            &request.mentions,
            timestamp,
            nonce.clone().into(),
            match request.reply_to_message_id {
                Some(reply_to_message_id) => Some(MessageId::from_proto(reply_to_message_id)),
                None => None,
            },
        )
        .await?;

    let message = proto::ChannelMessage {
        sender_id: session.user_id.to_proto(),
        id: message_id.to_proto(),
        body,
        mentions: request.mentions,
        timestamp: timestamp.unix_timestamp() as u64,
        nonce: Some(nonce),
        reply_to_message_id: request.reply_to_message_id,
        edited_at: None,
    };
    broadcast(
        Some(session.connection_id),
        participant_connection_ids,
        |connection| {
            session.peer.send(
                connection,
                proto::ChannelMessageSent {
                    channel_id: channel_id.to_proto(),
                    message: Some(message.clone()),
                },
            )
        },
    );
    response.send(proto::SendChannelMessageResponse {
        message: Some(message),
    })?;

    let pool = &*session.connection_pool().await;
    broadcast(
        None,
        channel_members
            .iter()
            .flat_map(|user_id| pool.user_connection_ids(*user_id)),
        |peer_id| {
            session.peer.send(
                peer_id,
                proto::UpdateChannels {
                    latest_channel_message_ids: vec![proto::ChannelMessageId {
                        channel_id: channel_id.to_proto(),
                        message_id: message_id.to_proto(),
                    }],
                    ..Default::default()
                },
            )
        },
    );
    send_notifications(pool, &session.peer, notifications);

    Ok(())
}

/// Delete a channel message
async fn remove_channel_message(
    request: proto::RemoveChannelMessage,
    response: Response<proto::RemoveChannelMessage>,
    session: Session,
) -> Result<()> {
    let channel_id = ChannelId::from_proto(request.channel_id);
    let message_id = MessageId::from_proto(request.message_id);
    let connection_ids = session
        .db()
        .await
        .remove_channel_message(channel_id, message_id, session.user_id)
        .await?;
    broadcast(Some(session.connection_id), connection_ids, |connection| {
        session.peer.send(connection, request.clone())
    });
    response.send(proto::Ack {})?;
    Ok(())
}

async fn update_channel_message(
    request: proto::UpdateChannelMessage,
    response: Response<proto::UpdateChannelMessage>,
    session: Session,
) -> Result<()> {
    let channel_id = ChannelId::from_proto(request.channel_id);
    let message_id = MessageId::from_proto(request.message_id);
    let updated_at = OffsetDateTime::now_utc();
    let UpdatedChannelMessage {
        message_id,
        participant_connection_ids,
        notifications,
        reply_to_message_id,
        timestamp,
    } = session
        .db()
        .await
        .update_channel_message(
            channel_id,
            message_id,
            session.user_id,
            request.body.as_str(),
            &request.mentions,
            updated_at,
        )
        .await?;

    let nonce = request
        .nonce
        .clone()
        .ok_or_else(|| anyhow!("nonce can't be blank"))?;

    let message = proto::ChannelMessage {
        sender_id: session.user_id.to_proto(),
        id: message_id.to_proto(),
        body: request.body.clone(),
        mentions: request.mentions.clone(),
        timestamp: timestamp.assume_utc().unix_timestamp() as u64,
        nonce: Some(nonce),
        reply_to_message_id: reply_to_message_id.map(|id| id.to_proto()),
        edited_at: Some(updated_at.unix_timestamp() as u64),
    };

    response.send(proto::Ack {})?;

    let pool = &*session.connection_pool().await;
    broadcast(
        Some(session.connection_id),
        participant_connection_ids,
        |connection| {
            session.peer.send(
                connection,
                proto::ChannelMessageUpdate {
                    channel_id: channel_id.to_proto(),
                    message: Some(message.clone()),
                },
            )
        },
    );

    send_notifications(pool, &session.peer, notifications);

    Ok(())
}

/// Mark a channel message as read
async fn acknowledge_channel_message(
    request: proto::AckChannelMessage,
    session: Session,
) -> Result<()> {
    let channel_id = ChannelId::from_proto(request.channel_id);
    let message_id = MessageId::from_proto(request.message_id);
    let notifications = session
        .db()
        .await
        .observe_channel_message(channel_id, session.user_id, message_id)
        .await?;
    send_notifications(
        &*session.connection_pool().await,
        &session.peer,
        notifications,
    );
    Ok(())
}

/// Mark a buffer version as synced
async fn acknowledge_buffer_version(
    request: proto::AckBufferOperation,
    session: Session,
) -> Result<()> {
    let buffer_id = BufferId::from_proto(request.buffer_id);
    session
        .db()
        .await
        .observe_buffer_version(
            buffer_id,
            session.user_id,
            request.epoch as i32,
            &request.version,
        )
        .await?;
    Ok(())
}

/// Start receiving chat updates for a channel
async fn join_channel_chat(
    request: proto::JoinChannelChat,
    response: Response<proto::JoinChannelChat>,
    session: Session,
) -> Result<()> {
    let channel_id = ChannelId::from_proto(request.channel_id);

    let db = session.db().await;
    db.join_channel_chat(channel_id, session.connection_id, session.user_id)
        .await?;
    let messages = db
        .get_channel_messages(channel_id, session.user_id, MESSAGE_COUNT_PER_PAGE, None)
        .await?;
    response.send(proto::JoinChannelChatResponse {
        done: messages.len() < MESSAGE_COUNT_PER_PAGE,
        messages,
    })?;
    Ok(())
}

/// Stop receiving chat updates for a channel
async fn leave_channel_chat(request: proto::LeaveChannelChat, session: Session) -> Result<()> {
    let channel_id = ChannelId::from_proto(request.channel_id);
    session
        .db()
        .await
        .leave_channel_chat(channel_id, session.connection_id, session.user_id)
        .await?;
    Ok(())
}

/// Retrieve the chat history for a channel
async fn get_channel_messages(
    request: proto::GetChannelMessages,
    response: Response<proto::GetChannelMessages>,
    session: Session,
) -> Result<()> {
    let channel_id = ChannelId::from_proto(request.channel_id);
    let messages = session
        .db()
        .await
        .get_channel_messages(
            channel_id,
            session.user_id,
            MESSAGE_COUNT_PER_PAGE,
            Some(MessageId::from_proto(request.before_message_id)),
        )
        .await?;
    response.send(proto::GetChannelMessagesResponse {
        done: messages.len() < MESSAGE_COUNT_PER_PAGE,
        messages,
    })?;
    Ok(())
}

/// Retrieve specific chat messages
async fn get_channel_messages_by_id(
    request: proto::GetChannelMessagesById,
    response: Response<proto::GetChannelMessagesById>,
    session: Session,
) -> Result<()> {
    let message_ids = request
        .message_ids
        .iter()
        .map(|id| MessageId::from_proto(*id))
        .collect::<Vec<_>>();
    let messages = session
        .db()
        .await
        .get_channel_messages_by_id(session.user_id, &message_ids)
        .await?;
    response.send(proto::GetChannelMessagesResponse {
        done: messages.len() < MESSAGE_COUNT_PER_PAGE,
        messages,
    })?;
    Ok(())
}

/// Retrieve the current users notifications
async fn get_notifications(
    request: proto::GetNotifications,
    response: Response<proto::GetNotifications>,
    session: Session,
) -> Result<()> {
    let notifications = session
        .db()
        .await
        .get_notifications(
            session.user_id,
            NOTIFICATION_COUNT_PER_PAGE,
            request
                .before_id
                .map(|id| db::NotificationId::from_proto(id)),
        )
        .await?;
    response.send(proto::GetNotificationsResponse {
        done: notifications.len() < NOTIFICATION_COUNT_PER_PAGE,
        notifications,
    })?;
    Ok(())
}

/// Mark notifications as read
async fn mark_notification_as_read(
    request: proto::MarkNotificationRead,
    response: Response<proto::MarkNotificationRead>,
    session: Session,
) -> Result<()> {
    let database = &session.db().await;
    let notifications = database
        .mark_notification_as_read_by_id(
            session.user_id,
            NotificationId::from_proto(request.notification_id),
        )
        .await?;
    send_notifications(
        &*session.connection_pool().await,
        &session.peer,
        notifications,
    );
    response.send(proto::Ack {})?;
    Ok(())
}

/// Get the current users information
async fn get_private_user_info(
    _request: proto::GetPrivateUserInfo,
    response: Response<proto::GetPrivateUserInfo>,
    session: Session,
) -> Result<()> {
    let db = session.db().await;

    let metrics_id = db.get_user_metrics_id(session.user_id).await?;
    let user = db
        .get_user_by_id(session.user_id)
        .await?
        .ok_or_else(|| anyhow!("user not found"))?;
    let flags = db.get_user_flags(session.user_id).await?;

    response.send(proto::GetPrivateUserInfoResponse {
        metrics_id,
        staff: user.admin,
        flags,
    })?;
    Ok(())
}

fn to_axum_message(message: TungsteniteMessage) -> AxumMessage {
    match message {
        TungsteniteMessage::Text(payload) => AxumMessage::Text(payload),
        TungsteniteMessage::Binary(payload) => AxumMessage::Binary(payload),
        TungsteniteMessage::Ping(payload) => AxumMessage::Ping(payload),
        TungsteniteMessage::Pong(payload) => AxumMessage::Pong(payload),
        TungsteniteMessage::Close(frame) => AxumMessage::Close(frame.map(|frame| AxumCloseFrame {
            code: frame.code.into(),
            reason: frame.reason,
        })),
    }
}

fn to_tungstenite_message(message: AxumMessage) -> TungsteniteMessage {
    match message {
        AxumMessage::Text(payload) => TungsteniteMessage::Text(payload),
        AxumMessage::Binary(payload) => TungsteniteMessage::Binary(payload),
        AxumMessage::Ping(payload) => TungsteniteMessage::Ping(payload),
        AxumMessage::Pong(payload) => TungsteniteMessage::Pong(payload),
        AxumMessage::Close(frame) => {
            TungsteniteMessage::Close(frame.map(|frame| TungsteniteCloseFrame {
                code: frame.code.into(),
                reason: frame.reason,
            }))
        }
    }
}

fn notify_membership_updated(
    connection_pool: &mut ConnectionPool,
    result: MembershipUpdated,
    user_id: UserId,
    peer: &Peer,
) {
    for membership in &result.new_channels.channel_memberships {
        connection_pool.subscribe_to_channel(user_id, membership.channel_id, membership.role)
    }
    for channel_id in &result.removed_channels {
        connection_pool.unsubscribe_from_channel(&user_id, channel_id)
    }

    let user_channels_update = proto::UpdateUserChannels {
        channel_memberships: result
            .new_channels
            .channel_memberships
            .iter()
            .map(|cm| proto::ChannelMembership {
                channel_id: cm.channel_id.to_proto(),
                role: cm.role.into(),
            })
            .collect(),
        ..Default::default()
    };

    let mut update = build_channels_update(result.new_channels, vec![]);
    update.delete_channels = result
        .removed_channels
        .into_iter()
        .map(|id| id.to_proto())
        .collect();
    update.remove_channel_invitations = vec![result.channel_id.to_proto()];

    for connection_id in connection_pool.user_connection_ids(user_id) {
        peer.send(connection_id, user_channels_update.clone())
            .trace_err();
        peer.send(connection_id, update.clone()).trace_err();
    }
}

fn build_update_user_channels(channels: &ChannelsForUser) -> proto::UpdateUserChannels {
    proto::UpdateUserChannels {
        channel_memberships: channels
            .channel_memberships
            .iter()
            .map(|m| proto::ChannelMembership {
                channel_id: m.channel_id.to_proto(),
                role: m.role.into(),
            })
            .collect(),
        observed_channel_buffer_version: channels.observed_buffer_versions.clone(),
        observed_channel_message_id: channels.observed_channel_messages.clone(),
    }
}

fn build_channels_update(
    channels: ChannelsForUser,
    channel_invites: Vec<db::Channel>,
) -> proto::UpdateChannels {
    let mut update = proto::UpdateChannels::default();

    for channel in channels.channels {
        update.channels.push(channel.to_proto());
    }

    update.latest_channel_buffer_versions = channels.latest_buffer_versions;
    update.latest_channel_message_ids = channels.latest_channel_messages;

    for (channel_id, participants) in channels.channel_participants {
        update
            .channel_participants
            .push(proto::ChannelParticipants {
                channel_id: channel_id.to_proto(),
                participant_user_ids: participants.into_iter().map(|id| id.to_proto()).collect(),
            });
    }

    for channel in channel_invites {
        update.channel_invitations.push(channel.to_proto());
    }
    for project in channels.hosted_projects {
        update.hosted_projects.push(project);
    }

    update
}

fn build_initial_contacts_update(
    contacts: Vec<db::Contact>,
    pool: &ConnectionPool,
) -> proto::UpdateContacts {
    let mut update = proto::UpdateContacts::default();

    for contact in contacts {
        match contact {
            db::Contact::Accepted { user_id, busy } => {
                update.contacts.push(contact_for_user(user_id, busy, &pool));
            }
            db::Contact::Outgoing { user_id } => update.outgoing_requests.push(user_id.to_proto()),
            db::Contact::Incoming { user_id } => {
                update
                    .incoming_requests
                    .push(proto::IncomingContactRequest {
                        requester_id: user_id.to_proto(),
                    })
            }
        }
    }

    update
}

fn contact_for_user(user_id: UserId, busy: bool, pool: &ConnectionPool) -> proto::Contact {
    proto::Contact {
        user_id: user_id.to_proto(),
        online: pool.is_user_online(user_id),
        busy,
    }
}

fn room_updated(room: &proto::Room, peer: &Peer) {
    broadcast(
        None,
        room.participants
            .iter()
            .filter_map(|participant| Some(participant.peer_id?.into())),
        |peer_id| {
            peer.send(
                peer_id,
                proto::RoomUpdated {
                    room: Some(room.clone()),
                },
            )
        },
    );
}

fn channel_updated(
    channel: &db::channel::Model,
    room: &proto::Room,
    peer: &Peer,
    pool: &ConnectionPool,
) {
    let participants = room
        .participants
        .iter()
        .map(|p| p.user_id)
        .collect::<Vec<_>>();

    broadcast(
        None,
        pool.channel_connection_ids(channel.root_id())
            .filter_map(|(channel_id, role)| {
                role.can_see_channel(channel.visibility).then(|| channel_id)
            }),
        |peer_id| {
            peer.send(
                peer_id,
                proto::UpdateChannels {
                    channel_participants: vec![proto::ChannelParticipants {
                        channel_id: channel.id.to_proto(),
                        participant_user_ids: participants.clone(),
                    }],
                    ..Default::default()
                },
            )
        },
    );
}

async fn update_user_contacts(user_id: UserId, session: &Session) -> Result<()> {
    let db = session.db().await;

    let contacts = db.get_contacts(user_id).await?;
    let busy = db.is_user_busy(user_id).await?;

    let pool = session.connection_pool().await;
    let updated_contact = contact_for_user(user_id, busy, &pool);
    for contact in contacts {
        if let db::Contact::Accepted {
            user_id: contact_user_id,
            ..
        } = contact
        {
            for contact_conn_id in pool.user_connection_ids(contact_user_id) {
                session
                    .peer
                    .send(
                        contact_conn_id,
                        proto::UpdateContacts {
                            contacts: vec![updated_contact.clone()],
                            remove_contacts: Default::default(),
                            incoming_requests: Default::default(),
                            remove_incoming_requests: Default::default(),
                            outgoing_requests: Default::default(),
                            remove_outgoing_requests: Default::default(),
                        },
                    )
                    .trace_err();
            }
        }
    }
    Ok(())
}

async fn leave_room_for_session(session: &Session) -> Result<()> {
    let mut contacts_to_update = HashSet::default();

    let room_id;
    let canceled_calls_to_user_ids;
    let live_kit_room;
    let delete_live_kit_room;
    let room;
    let channel;

    if let Some(mut left_room) = session.db().await.leave_room(session.connection_id).await? {
        contacts_to_update.insert(session.user_id);

        for project in left_room.left_projects.values() {
            project_left(project, session);
        }

        room_id = RoomId::from_proto(left_room.room.id);
        canceled_calls_to_user_ids = mem::take(&mut left_room.canceled_calls_to_user_ids);
        live_kit_room = mem::take(&mut left_room.room.live_kit_room);
        delete_live_kit_room = left_room.deleted;
        room = mem::take(&mut left_room.room);
        channel = mem::take(&mut left_room.channel);

        room_updated(&room, &session.peer);
    } else {
        return Ok(());
    }

    if let Some(channel) = channel {
        channel_updated(
            &channel,
            &room,
            &session.peer,
            &*session.connection_pool().await,
        );
    }

    {
        let pool = session.connection_pool().await;
        for canceled_user_id in canceled_calls_to_user_ids {
            for connection_id in pool.user_connection_ids(canceled_user_id) {
                session
                    .peer
                    .send(
                        connection_id,
                        proto::CallCanceled {
                            room_id: room_id.to_proto(),
                        },
                    )
                    .trace_err();
            }
            contacts_to_update.insert(canceled_user_id);
        }
    }

    for contact_user_id in contacts_to_update {
        update_user_contacts(contact_user_id, &session).await?;
    }

    if let Some(live_kit) = session.live_kit_client.as_ref() {
        live_kit
            .remove_participant(live_kit_room.clone(), session.user_id.to_string())
            .await
            .trace_err();

        if delete_live_kit_room {
            live_kit.delete_room(live_kit_room).await.trace_err();
        }
    }

    Ok(())
}

async fn leave_channel_buffers_for_session(session: &Session) -> Result<()> {
    let left_channel_buffers = session
        .db()
        .await
        .leave_channel_buffers(session.connection_id)
        .await?;

    for left_buffer in left_channel_buffers {
        channel_buffer_updated(
            session.connection_id,
            left_buffer.connections,
            &proto::UpdateChannelBufferCollaborators {
                channel_id: left_buffer.channel_id.to_proto(),
                collaborators: left_buffer.collaborators,
            },
            &session.peer,
        );
    }

    Ok(())
}

fn project_left(project: &db::LeftProject, session: &Session) {
    for connection_id in &project.connection_ids {
        if project.host_user_id == Some(session.user_id) {
            session
                .peer
                .send(
                    *connection_id,
                    proto::UnshareProject {
                        project_id: project.id.to_proto(),
                    },
                )
                .trace_err();
        } else {
            session
                .peer
                .send(
                    *connection_id,
                    proto::RemoveProjectCollaborator {
                        project_id: project.id.to_proto(),
                        peer_id: Some(session.connection_id.into()),
                    },
                )
                .trace_err();
        }
    }
}

pub trait ResultExt {
    type Ok;

    fn trace_err(self) -> Option<Self::Ok>;
}

impl<T, E> ResultExt for Result<T, E>
where
    E: std::fmt::Debug,
{
    type Ok = T;

    fn trace_err(self) -> Option<T> {
        match self {
            Ok(value) => Some(value),
            Err(error) => {
                tracing::error!("{:?}", error);
                None
            }
        }
    }
}<|MERGE_RESOLUTION|>--- conflicted
+++ resolved
@@ -3,17 +3,10 @@
 use crate::{
     auth::{self, Impersonator},
     db::{
-<<<<<<< HEAD
-        self, BufferId, ChannelId, ChannelRole, ChannelsForUser, CreatedChannelMessage, Database,
-        InviteMemberResult, MembershipUpdated, MessageId, NotificationId, Project, ProjectId,
-        RemoveChannelMemberResult, ReplicaId, RespondToChannelInvite, RoomId, ServerId,
-        UpdatedChannelMessage, User, UserId,
-=======
         self, BufferId, Channel, ChannelId, ChannelRole, ChannelsForUser, CreatedChannelMessage,
         Database, InviteMemberResult, MembershipUpdated, MessageId, NotificationId, Project,
         ProjectId, RemoveChannelMemberResult, ReplicaId, RespondToChannelInvite, RoomId, ServerId,
-        User, UserId,
->>>>>>> 192cd5f2
+        UpdatedChannelMessage, User, UserId,
     },
     executor::Executor,
     AppState, Error, Result,
